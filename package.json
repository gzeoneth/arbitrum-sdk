{
  "name": "@arbitrum/sdk",
<<<<<<< HEAD
  "version": "4.0.0-alpha.4",
=======
  "version": "3.5.1",
>>>>>>> e4361d26
  "description": "Typescript library client-side interactions with Arbitrum",
  "author": "Offchain Labs, Inc.",
  "license": "Apache-2.0",
  "main": "dist/index.js",
  "types": "dist/index.d.ts",
  "repository": {
    "type": "git",
    "url": "git+https://github.com/offchainlabs/arbitrum-sdk.git"
  },
  "engines": {
    "node": ">=v11",
    "npm": "please-use-yarn",
    "yarn": ">= 1.0.0"
  },
  "bugs": {
    "url": "https://github.com/offchainlabs/arbitrum-sdk/issues"
  },
  "homepage": "https://offchainlabs.com",
  "scripts": {
    "audit:ci": "audit-ci --config ./audit-ci.jsonc",
    "prepare": "yarn run gen:abi",
    "gen:abi": "node ./scripts/genAbi.js",
    "gen:network": "ts-node ./scripts/genNetwork.ts",
    "prepublishOnly": "yarn build && yarn format",
    "preversion": "yarn lint",
    "prebuild": "yarn gen:abi",
    "build": "./scripts/builder",
    "watch": "tsc --watch",
    "test": "mocha",
    "test:coverage": "nyc mocha",
    "test:fork": "SHOULD_FORK=1 hardhat test tests/fork/*.test.ts",
    "test:integration": "mocha tests/integration/ --timeout 30000000 --bail",
    "test:unit": "mocha --parallel tests/unit/ --timeout 30000 --bail",
    "test:ci": "nyc --reporter=lcovonly mocha --reporter xunit",
    "lint": "eslint .",
    "format": "prettier './**/*.{js,json,md,ts,yml}' '!./src/lib/abi' --write && yarn run lint --fix",
    "clean:compile": "ts-node scripts/cleanCompileContracts.ts",
    "generate_docs": "typedoc --options typedoc_md.js && node scripts/postProcessDocs.js",
    "generate_docs_site": "typedoc",
    "checkRetryable": "ts-node scripts/checkRetryableStatus.ts",
    "redeemRetryable": "ts-node scripts/redeemRetryable.ts",
    "setStandard": "ts-node scripts/setStandardGateways.ts",
    "setCustom": "ts-node scripts/setArbCustomGateways.ts",
    "cancelRetryable": "ts-node scripts/cancelRetryable.ts",
    "bridgeStandardToken": "ts-node scripts/deployStandard.ts"
  },
  "dependencies": {
    "@ethersproject/address": "^5.0.8",
    "@ethersproject/bignumber": "^5.1.1",
    "@ethersproject/bytes": "^5.0.8",
    "async-mutex": "^0.4.0",
    "ethers": "^5.1.0"
  },
  "devDependencies": {
    "@arbitrum/nitro-contracts": "^1.1.1",
    "@arbitrum/token-bridge-contracts": "^1.2.1",
    "@nomiclabs/hardhat-ethers": "^2.0.4",
    "@typechain/ethers-v5": "9.0.0",
    "@types/chai": "^4.2.11",
    "@types/mocha": "^9.0.0",
    "@types/prompts": "^2.0.14",
    "@types/yargs": "^17.0.9",
    "@typescript-eslint/eslint-plugin": "^5.14.0",
    "@typescript-eslint/eslint-plugin-tslint": "^5.27.1",
    "@typescript-eslint/parser": "^5.14.0",
    "audit-ci": "^6.3.0",
    "axios": "^1.6.5",
    "chai": "^4.2.0",
    "chalk": "^4.1.0",
    "dotenv": "^10.0.0",
    "eslint": "^7.32.0",
    "eslint-config-prettier": "^8.3.0",
    "eslint-plugin-mocha": "^9.0.0",
    "eslint-plugin-prettier": "^4.0.0",
    "hardhat": "^2.18.3",
    "mocha": "^9.2.1",
    "nyc": "^15.1.0",
    "prettier": "^2.3.2",
    "prettier-plugin-solidity": "^1.0.0-beta.17",
    "prompts": "^2.4.2",
    "ts-mockito": "^2.6.1",
    "ts-node": "^10.2.1",
    "tslint": "^6.1.3",
    "typechain": "7.0.0",
    "typedoc": "^0.25.7",
    "typedoc-plugin-markdown": "^3.17.1",
    "typescript": "^4.9.5",
    "yargs": "^17.3.1"
  },
  "files": [
    "dist/**/*"
  ],
  "resolutions": {
    "lodash.pick": "https://github.com/lodash/lodash/archive/refs/tags/4.17.21.tar.gz"
  }
}<|MERGE_RESOLUTION|>--- conflicted
+++ resolved
@@ -1,10 +1,6 @@
 {
   "name": "@arbitrum/sdk",
-<<<<<<< HEAD
-  "version": "4.0.0-alpha.4",
-=======
   "version": "3.5.1",
->>>>>>> e4361d26
   "description": "Typescript library client-side interactions with Arbitrum",
   "author": "Offchain Labs, Inc.",
   "license": "Apache-2.0",
