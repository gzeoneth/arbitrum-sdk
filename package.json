--- conflicted
+++ resolved
@@ -1,10 +1,6 @@
 {
   "name": "arb-ts",
-<<<<<<< HEAD
-  "version": "0.0.42",
-=======
   "version": "1.0.0",
->>>>>>> 207009fe
   "description": "Typescript library client-side interactions with Arbitrum",
   "author": "Offchain Labs, Inc.",
   "license": "Apache-2.0",
@@ -37,27 +33,18 @@
     "redeemRetryable": "ts-node scripts/redeemRetryable.ts",
     "setStandard": "ts-node scripts/setStandardGateways.ts",
     "setCustom": "ts-node scripts/setArbCustomGateways.ts",
-<<<<<<< HEAD
-    "cancelRetryable": "ts-node scripts/cancelRetryable.ts"
-=======
     "cancelRetryable": "ts-node scripts/cancelRetryable.ts",
     "bridgeStandardToken": "ts-node scripts/deployStandard.ts"
->>>>>>> 207009fe
   },
   "dependencies": {
     "@ethersproject/address": "^5.0.8",
     "@ethersproject/bignumber": "^5.1.1",
     "@ethersproject/bytes": "^5.0.8",
     "@nomiclabs/hardhat-ethers": "^2.0.2",
-<<<<<<< HEAD
-    "dotenv": "^10.0.0",
-    "ethers": "^5.1.0"
-=======
     "@types/prompts": "^2.0.14",
     "dotenv": "^10.0.0",
     "ethers": "^5.1.0",
     "prompts": "^2.4.2"
->>>>>>> 207009fe
   },
   "resolutions": {
     "@ethersproject/bignumber": "^5.1.1"
