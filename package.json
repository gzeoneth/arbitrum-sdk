--- conflicted
+++ resolved
@@ -1,10 +1,6 @@
 {
   "name": "@arbitrum/sdk",
-<<<<<<< HEAD
-  "version": "3.1.13",
-=======
   "version": "3.3.0",
->>>>>>> a0c71474
   "description": "Typescript library client-side interactions with Arbitrum",
   "author": "Offchain Labs, Inc.",
   "license": "Apache-2.0",
