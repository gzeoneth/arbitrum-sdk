--- conflicted
+++ resolved
@@ -1,10 +1,6 @@
 {
   "name": "@arbitrum/sdk",
-<<<<<<< HEAD
   "version": "4.0.0-alpha.3",
-=======
-  "version": "3.5.0",
->>>>>>> 635e832c
   "description": "Typescript library client-side interactions with Arbitrum",
   "author": "Offchain Labs, Inc.",
   "license": "Apache-2.0",
