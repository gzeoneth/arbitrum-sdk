--- conflicted
+++ resolved
@@ -33,24 +33,12 @@
 	"github.com/offchainlabs/arbitrum/packages/arb-validator/arb"
 )
 
-<<<<<<< HEAD
-func RunObserver(chain *ChainObserver, clnt *ethclient.Client) error {
-	var rollup arbbridge.ArbRollupWatcher
-	roll, err := arb.NewRollupWatcher(chain.rollupAddr, clnt)
-	if err != nil {
-		return err
-	}
-	rollup = roll
-	ctx := context.TODO()
-	outChan := make(chan arbbridge.Notification, 1024)
-=======
 func RunObserver(ctx context.Context, chain *ChainObserver, clnt *ethclient.Client) error {
 	rollup, err := ethbridge.NewRollupWatcher(chain.rollupAddr, clnt)
 	if err != nil {
 		return err
 	}
 	outChan := make(chan ethbridge.Notification, 1024)
->>>>>>> db4c3bd3
 	errChan := make(chan error, 1024)
 	if err := rollup.StartConnection(ctx, outChan, errChan); err != nil {
 		return err
