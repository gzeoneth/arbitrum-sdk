/*
 * Copyright 2019, Offchain Labs, Inc.
 *
 * Licensed under the Apache License, Version 2.0 (the "License");
 * you may not use this file except in compliance with the License.
 * You may obtain a copy of the License at
 *
 *    http://www.apache.org/licenses/LICENSE-2.0
 *
 * Unless required by applicable law or agreed to in writing, software
 * distributed under the License is distributed on an "AS IS" BASIS,
 * WITHOUT WARRANTIES OR CONDITIONS OF ANY KIND, either express or implied.
 * See the License for the specific language governing permissions and
 * limitations under the License.
 */

#include <avm/machinestate/machinestate.hpp>

#include <avm/machinestate/machineoperation.hpp>
#include <avm_values/exceptions.hpp>
#include <data_storage/checkpoint/checkpointstorage.hpp>
#include <data_storage/checkpoint/machinestatefetcher.hpp>
#include <data_storage/checkpoint/machinestatesaver.hpp>

#include <avm_values/util.hpp>
#include <bigint_utils.hpp>

void uint256_t_to_buf(const uint256_t& val, std::vector<unsigned char>& buf) {
    std::array<unsigned char, 32> tmpbuf;
    to_big_endian(val, tmpbuf.begin());
    buf.insert(buf.end(), tmpbuf.begin(), tmpbuf.end());
}

MachineState::MachineState()
    : pool(std::make_unique<TuplePool>()), context({0, 0}), inbox(pool.get()) {}

MachineState::MachineState(const std::vector<CodePoint>& code_,
                           const value& static_val_,
                           std::shared_ptr<TuplePool> pool_)
    : pool(std::move(pool_)),
      pendingInbox(pool.get()),
      context({0, 0}),
      inbox(pool.get()) {
    code = code_;
    staticVal = static_val_;

    errpc = getErrCodePoint();
    pc = 0;
}

bool MachineState::initialize_machinestate(
    const std::string& contract_filename) {
    auto initial_state = parseInitialVmValues(contract_filename, *pool.get());

    if (initial_state.valid_state) {
        code = initial_state.code;
        staticVal = initial_state.staticVal;

        errpc = getErrCodePoint();
        pc = 0;

        return true;
    } else {
        return false;
    }
}

uint256_t MachineState::hash() const {
    if (state == Status::Halted)
        return 0;
    if (state == Status::Error)
        return 1;

    std::array<unsigned char, 32 * 6> data;
    auto oit = data.begin();
    {
        auto val = ::hash(code[pc]);
        std::array<uint64_t, 4> hashInts;
        to_big_endian(val, hashInts.begin());
        std::copy(reinterpret_cast<unsigned char*>(hashInts.data()),
                  reinterpret_cast<unsigned char*>(hashInts.data()) + 32, oit);
        oit += 32;
    }
    {
        auto val = stack.hash();
        std::array<uint64_t, 4> hashInts;
        to_big_endian(val, hashInts.begin());
        std::copy(reinterpret_cast<unsigned char*>(hashInts.data()),
                  reinterpret_cast<unsigned char*>(hashInts.data()) + 32, oit);
        oit += 32;
    }
    {
        auto val = auxstack.hash();
        std::array<uint64_t, 4> hashInts;
        to_big_endian(val, hashInts.begin());
        std::copy(reinterpret_cast<unsigned char*>(hashInts.data()),
                  reinterpret_cast<unsigned char*>(hashInts.data()) + 32, oit);
        oit += 32;
    }
    {
        auto val = ::hash(registerVal);
        std::array<uint64_t, 4> hashInts;
        to_big_endian(val, hashInts.begin());
        std::copy(reinterpret_cast<unsigned char*>(hashInts.data()),
                  reinterpret_cast<unsigned char*>(hashInts.data()) + 32, oit);
        oit += 32;
    }
    {
        auto val = ::hash(staticVal);
        std::array<uint64_t, 4> hashInts;
        to_big_endian(val, hashInts.begin());
        std::copy(reinterpret_cast<unsigned char*>(hashInts.data()),
                  reinterpret_cast<unsigned char*>(hashInts.data()) + 32, oit);
        oit += 32;
    }
    {
        auto val = ::hash(errpc);
        std::array<uint64_t, 4> hashInts;
        to_big_endian(val, hashInts.begin());
        std::copy(reinterpret_cast<unsigned char*>(hashInts.data()),
                  reinterpret_cast<unsigned char*>(hashInts.data()) + 32, oit);
        oit += 32;
    }

    std::array<unsigned char, 32> hashData;
    evm::Keccak_256(data.data(), 32 * 6, hashData.data());
    return from_big_endian(hashData.begin(), hashData.end());
}

<<<<<<< HEAD
bool MachineState::deserialize(const char* bufptr) {
    uint32_t version;
    memcpy(&version, bufptr, sizeof(version));
    version = __builtin_bswap32(version);
    bufptr += sizeof(version);

    if (version != CURRENT_AO_VERSION) {
        std::cerr << "incorrect version of .ao file" << std::endl;
        std::cerr << "expected version " << CURRENT_AO_VERSION
                  << " found version " << version << std::endl;
        return false;
    }

    uint32_t extentionId = 1;
    while (extentionId != 0) {
        memcpy(&extentionId, bufptr, sizeof(extentionId));
        extentionId = __builtin_bswap32(extentionId);
        bufptr += sizeof(extentionId);
        if (extentionId > 0) {
            //            std::cout << "found extention" << std::endl;
        }
    }
    uint64_t codeCount;
    memcpy(&codeCount, bufptr, sizeof(codeCount));
    bufptr += sizeof(codeCount);
    codeCount = boost::endian::big_to_native(codeCount);
    code.reserve(codeCount);

    std::vector<Operation> ops;
    for (uint64_t i = 0; i < codeCount; i++) {
        ops.emplace_back(deserializeOperation(bufptr, *pool));
    }
    code = opsToCodePoints(ops);
    errpc = getErrCodePoint();
    staticVal = deserialize_value(bufptr, *pool);
    pc = 0;
    return true;
}

void MachineState::deliverMessages(Tuple&& messages) {
    inbox.addMessages(std::move(messages));
=======
uint64_t MachineState::pendingMessageCount() const {
    return pendingInbox.messageCount;
}

void MachineState::sendOnchainMessage(const Message& msg) {
    pendingInbox.addMessage(msg);
}

void MachineState::sendOffchainMessages(const std::vector<Message>& messages) {
    MessageStack messageStack(pool.get());
    for (const auto& message : messages) {
        messageStack.addMessage(message);
    }
    inbox.addMessageStack(std::move(messageStack));
}

void MachineState::deliverOnchainMessages() {
    inbox.addMessageStack(std::move(pendingInbox));
    pendingInbox.clear();
>>>>>>> d2967b7b
}

void MachineState::setInbox(MessageStack ms) {
    inbox = ms;
}

std::vector<unsigned char> MachineState::marshalForProof() {
    std::vector<unsigned char> buf;
    auto opcode = code[pc].op.opcode;
    std::vector<bool> stackPops = InstructionStackPops.at(opcode);
    bool includeImmediateVal = false;
    if (code[pc].op.immediate && !stackPops.empty()) {
        includeImmediateVal = stackPops[0] == true;
        stackPops.erase(stackPops.begin());
    }
    std::vector<bool> auxStackPops = InstructionAuxStackPops.at(opcode);
    auto stackProof = stack.marshalForProof(stackPops);
    auto auxStackProof = auxstack.marshalForProof(auxStackPops);
    uint256_t_to_buf(code[pc].nextHash, buf);
    uint256_t_to_buf(stackProof.first, buf);
    uint256_t_to_buf(auxStackProof.first, buf);
    uint256_t_to_buf(::hash(registerVal), buf);
    uint256_t_to_buf(::hash(staticVal), buf);
    uint256_t_to_buf(::hash(errpc), buf);
    code[pc].op.marshalForProof(buf, includeImmediateVal);

    buf.insert(buf.end(), stackProof.second.begin(), stackProof.second.end());
    buf.insert(buf.end(), auxStackProof.second.begin(),
               auxStackProof.second.end());
    return buf;
}

SaveResults MachineState::checkpointState(CheckpointStorage& storage) {
    auto stateSaver = MachineStateSaver(storage.makeTransaction());

    auto datastack_results = stack.checkpointState(stateSaver, pool.get());
    auto auxstack_results = auxstack.checkpointState(stateSaver, pool.get());
    auto inbox_results = inbox.checkpointState(stateSaver);

    auto static_val_results = stateSaver.saveValue(staticVal);
    auto register_val_results = stateSaver.saveValue(registerVal);
    auto err_code_point = stateSaver.saveValue(errpc);
    auto pc_results = stateSaver.saveValue(code[pc]);

    auto status_str = static_cast<unsigned char>(state);
    auto blockreason_str = serializeForCheckpoint(blockReason);

    auto hash_key = GetHashKey(hash());

    if (datastack_results.status.ok() && auxstack_results.status.ok() &&
        inbox_results.msgs_tuple_results.status.ok() &&
        static_val_results.status.ok() && register_val_results.status.ok() &&
        pc_results.status.ok() && err_code_point.status.ok()) {
        auto machine_state_data =
<<<<<<< HEAD
            ParsedState{static_val_results.storage_key,
                        register_val_results.storage_key,
                        datastack_results.storage_key,
                        auxstack_results.storage_key,
                        inbox_results.msgs_tuple_results.storage_key,
                        pc_results.storage_key,
                        err_code_point.storage_key,
                        status_str,
                        blockreason_str};
=======
            MachineStateKeys{static_val_results.storage_key,
                             register_val_results.storage_key,
                             datastack_results.storage_key,
                             auxstack_results.storage_key,
                             inbox_results.msgs_tuple_results.storage_key,
                             inbox_results.msg_count_results.storage_key,
                             pending_results.msgs_tuple_results.storage_key,
                             pending_results.msg_count_results.storage_key,
                             pc_results.storage_key,
                             err_code_point.storage_key,
                             status_str,
                             blockreason_str};
>>>>>>> d2967b7b

        auto results =
            stateSaver.saveMachineState(machine_state_data, hash_key);
        results.status = stateSaver.commitTransaction();
        return results;
    } else {
        return SaveResults{0, rocksdb::Status().Aborted(), hash_key};
    }
}

bool MachineState::restoreCheckpoint(
    const CheckpointStorage& storage,
    const std::vector<unsigned char>& checkpoint_key) {
    auto stateFetcher = MachineStateFetcher(storage);
    auto results = stateFetcher.getMachineState(checkpoint_key);

    if (results.status.ok()) {
        auto state_data = results.data;

        auto static_val_results =
            stateFetcher.getValue(state_data.static_val_key);
        staticVal = static_val_results.data;

        auto register_results =
            stateFetcher.getValue(state_data.register_val_key);
        registerVal = register_results.data;

        auto pc_results = stateFetcher.getCodePoint(state_data.pc_key);
        pc = pc_results.data.pc;

        auto err_pc_results = stateFetcher.getCodePoint(state_data.err_pc_key);
        errpc = err_pc_results.data;

        if (!stack.initializeDataStack(stateFetcher,
                                       state_data.datastack_key)) {
            return false;
        }

        if (!auxstack.initializeDataStack(stateFetcher,
                                          state_data.auxstack_key)) {
            return false;
        }

        if (!inbox.initializeMessageStack(stateFetcher, state_data.inbox_key)) {
            return false;
        }

        state = static_cast<Status>(state_data.status_char);
        blockReason = deserializeBlockReason(state_data.blockreason_str);
    }
    return results.status.ok();
}

BlockReason MachineState::runOp(OpCode opcode) {
    switch (opcode) {
            /**************************/
            /*  Arithmetic Operations */
            /**************************/
        case OpCode::ADD:
            machineoperation::add(*this);
            break;
        case OpCode::MUL:
            machineoperation::mul(*this);
            break;
        case OpCode::SUB:
            machineoperation::sub(*this);
            break;
        case OpCode::DIV:
            machineoperation::div(*this);
            break;
        case OpCode::SDIV:
            machineoperation::sdiv(*this);
            break;
        case OpCode::MOD:
            machineoperation::mod(*this);
            break;
        case OpCode::SMOD:
            machineoperation::smod(*this);
            break;
        case OpCode::ADDMOD:
            machineoperation::addmod(*this);
            break;
        case OpCode::MULMOD:
            machineoperation::mulmod(*this);
            break;
        case OpCode::EXP:
            machineoperation::exp(*this);
            break;
            /******************************************/
            /*  Comparison & Bitwise Logic Operations */
            /******************************************/
        case OpCode::LT:
            machineoperation::lt(*this);
            break;
        case OpCode::GT:
            machineoperation::gt(*this);
            break;
        case OpCode::SLT:
            machineoperation::slt(*this);
            break;
        case OpCode::SGT:
            machineoperation::sgt(*this);
            break;
        case OpCode::EQ:
            machineoperation::eq(*this);
            break;
        case OpCode::ISZERO:
            machineoperation::iszero(*this);
            break;
        case OpCode::BITWISE_AND:
            machineoperation::bitwiseAnd(*this);
            break;
        case OpCode::BITWISE_OR:
            machineoperation::bitwiseOr(*this);
            break;
        case OpCode::BITWISE_XOR:
            machineoperation::bitwiseXor(*this);
            break;
        case OpCode::BITWISE_NOT:
            machineoperation::bitwiseNot(*this);
            break;
        case OpCode::BYTE:
            machineoperation::byte(*this);
            break;
        case OpCode::SIGNEXTEND:
            machineoperation::signExtend(*this);
            break;

            /***********************/
            /*  Hashing Operations */
            /***********************/
        case OpCode::HASH:
            machineoperation::hashOp(*this);
            break;

        case OpCode::TYPE:
            machineoperation::typeOp(*this);
            break;

            /***********************************************/
            /*  Stack, Memory, Storage and Flow Operations */
            /***********************************************/
        case OpCode::POP:
            machineoperation::pop(*this);
            break;
        case OpCode::SPUSH:
            machineoperation::spush(*this);
            break;
        case OpCode::RPUSH:
            machineoperation::rpush(*this);
            break;
        case OpCode::RSET:
            machineoperation::rset(*this);
            break;
        case OpCode::JUMP:
            machineoperation::jump(*this);
            break;
        case OpCode::CJUMP:
            machineoperation::cjump(*this);
            break;
        case OpCode::STACKEMPTY:
            machineoperation::stackEmpty(*this);
            break;
        case OpCode::PCPUSH:
            machineoperation::pcPush(*this);
            break;
        case OpCode::AUXPUSH:
            machineoperation::auxPush(*this);
            break;
        case OpCode::AUXPOP:
            machineoperation::auxPop(*this);
            break;
        case OpCode::AUXSTACKEMPTY:
            machineoperation::auxStackEmpty(*this);
            break;
        case OpCode::NOP:
            ++pc;
            break;
        case OpCode::ERRPUSH:
            machineoperation::errPush(*this);
            break;
        case OpCode::ERRSET:
            machineoperation::errSet(*this);
            break;
            /****************************************/
            /*  Duplication and Exchange Operations */
            /****************************************/
        case OpCode::DUP0:
            machineoperation::dup0(*this);
            break;
        case OpCode::DUP1:
            machineoperation::dup1(*this);
            break;
        case OpCode::DUP2:
            machineoperation::dup2(*this);
            break;
        case OpCode::SWAP1:
            machineoperation::swap1(*this);
            break;
        case OpCode::SWAP2:
            machineoperation::swap2(*this);
            break;
            /*********************/
            /*  Tuple Operations */
            /*********************/
        case OpCode::TGET:
            machineoperation::tget(*this);
            break;
        case OpCode::TSET:
            machineoperation::tset(*this);
            break;
        case OpCode::TLEN:
            machineoperation::tlen(*this);
            break;
            /***********************/
            /*  Logging Operations */
            /***********************/
        case OpCode::BREAKPOINT:
            return machineoperation::breakpoint(*this);
        case OpCode::LOG:
            machineoperation::log(*this);
            break;
        case OpCode::DEBUG:
            machineoperation::debug(*this);
            break;
            /**********************/
            /*  System Operations */
            /**********************/
        case OpCode::SEND:
            return machineoperation::send(*this);
        case OpCode::GETTIME:
            machineoperation::getTime(*this);
            break;
        case OpCode::INBOX:
            context.didInboxInsn = true;
            return machineoperation::inboxOp(*this);
        case OpCode::ERROR:
            state = Status::Error;
            break;
        case OpCode::HALT:
            state = Status::Halted;
            break;
        default:
            std::cerr << "Unhandled opcode <" << InstructionNames.at(opcode)
                      << ">" << std::hex << static_cast<int>(opcode);
            state = Status::Error;
    }
    return NotBlocked{};
}<|MERGE_RESOLUTION|>--- conflicted
+++ resolved
@@ -37,10 +37,7 @@
 MachineState::MachineState(const std::vector<CodePoint>& code_,
                            const value& static_val_,
                            std::shared_ptr<TuplePool> pool_)
-    : pool(std::move(pool_)),
-      pendingInbox(pool.get()),
-      context({0, 0}),
-      inbox(pool.get()) {
+    : pool(std::move(pool_)), context({0, 0}), inbox(pool.get()) {
     code = code_;
     staticVal = static_val_;
 
@@ -127,69 +124,8 @@
     return from_big_endian(hashData.begin(), hashData.end());
 }
 
-<<<<<<< HEAD
-bool MachineState::deserialize(const char* bufptr) {
-    uint32_t version;
-    memcpy(&version, bufptr, sizeof(version));
-    version = __builtin_bswap32(version);
-    bufptr += sizeof(version);
-
-    if (version != CURRENT_AO_VERSION) {
-        std::cerr << "incorrect version of .ao file" << std::endl;
-        std::cerr << "expected version " << CURRENT_AO_VERSION
-                  << " found version " << version << std::endl;
-        return false;
-    }
-
-    uint32_t extentionId = 1;
-    while (extentionId != 0) {
-        memcpy(&extentionId, bufptr, sizeof(extentionId));
-        extentionId = __builtin_bswap32(extentionId);
-        bufptr += sizeof(extentionId);
-        if (extentionId > 0) {
-            //            std::cout << "found extention" << std::endl;
-        }
-    }
-    uint64_t codeCount;
-    memcpy(&codeCount, bufptr, sizeof(codeCount));
-    bufptr += sizeof(codeCount);
-    codeCount = boost::endian::big_to_native(codeCount);
-    code.reserve(codeCount);
-
-    std::vector<Operation> ops;
-    for (uint64_t i = 0; i < codeCount; i++) {
-        ops.emplace_back(deserializeOperation(bufptr, *pool));
-    }
-    code = opsToCodePoints(ops);
-    errpc = getErrCodePoint();
-    staticVal = deserialize_value(bufptr, *pool);
-    pc = 0;
-    return true;
-}
-
 void MachineState::deliverMessages(Tuple&& messages) {
     inbox.addMessages(std::move(messages));
-=======
-uint64_t MachineState::pendingMessageCount() const {
-    return pendingInbox.messageCount;
-}
-
-void MachineState::sendOnchainMessage(const Message& msg) {
-    pendingInbox.addMessage(msg);
-}
-
-void MachineState::sendOffchainMessages(const std::vector<Message>& messages) {
-    MessageStack messageStack(pool.get());
-    for (const auto& message : messages) {
-        messageStack.addMessage(message);
-    }
-    inbox.addMessageStack(std::move(messageStack));
-}
-
-void MachineState::deliverOnchainMessages() {
-    inbox.addMessageStack(std::move(pendingInbox));
-    pendingInbox.clear();
->>>>>>> d2967b7b
 }
 
 void MachineState::setInbox(MessageStack ms) {
@@ -244,30 +180,15 @@
         static_val_results.status.ok() && register_val_results.status.ok() &&
         pc_results.status.ok() && err_code_point.status.ok()) {
         auto machine_state_data =
-<<<<<<< HEAD
-            ParsedState{static_val_results.storage_key,
-                        register_val_results.storage_key,
-                        datastack_results.storage_key,
-                        auxstack_results.storage_key,
-                        inbox_results.msgs_tuple_results.storage_key,
-                        pc_results.storage_key,
-                        err_code_point.storage_key,
-                        status_str,
-                        blockreason_str};
-=======
             MachineStateKeys{static_val_results.storage_key,
                              register_val_results.storage_key,
                              datastack_results.storage_key,
                              auxstack_results.storage_key,
                              inbox_results.msgs_tuple_results.storage_key,
-                             inbox_results.msg_count_results.storage_key,
-                             pending_results.msgs_tuple_results.storage_key,
-                             pending_results.msg_count_results.storage_key,
                              pc_results.storage_key,
                              err_code_point.storage_key,
                              status_str,
                              blockreason_str};
->>>>>>> d2967b7b
 
         auto results =
             stateSaver.saveMachineState(machine_state_data, hash_key);
