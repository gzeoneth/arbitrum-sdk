/*
 * Copyright 2020-2021, Offchain Labs, Inc.
 *
 * Licensed under the Apache License, Version 2.0 (the "License");
 * you may not use this file except in compliance with the License.
 * You may obtain a copy of the License at
 *
 *    http://www.apache.org/licenses/LICENSE-2.0
 *
 * Unless required by applicable law or agreed to in writing, software
 * distributed under the License is distributed on an "AS IS" BASIS,
 * WITHOUT WARRANTIES OR CONDITIONS OF ANY KIND, either express or implied.
 * See the License for the specific language governing permissions and
 * limitations under the License.
 */

#include <data_storage/arbcore.hpp>

#include "value/corevalueloader.hpp"

#include <avm/inboxmessage.hpp>
#include <avm/machinethread.hpp>
#include <data_storage/datastorage.hpp>
#include <data_storage/readsnapshottransaction.hpp>
#include <data_storage/readwritetransaction.hpp>
#include <data_storage/storageresult.hpp>
#include <data_storage/value/machine.hpp>
#include <data_storage/value/utils.hpp>
#include <data_storage/value/value.hpp>
#include <data_storage/value/valuecache.hpp>

#include <ethash/keccak.hpp>
#include <filesystem>
#include <iomanip>
#include <set>
#include <sstream>
#include <utility>
#include <vector>

#ifdef __linux__
#include <sys/prctl.h>
#endif

namespace {
<<<<<<< HEAD
constexpr uint256_t arbcore_schema_version = 2;
=======
constexpr uint256_t arbcore_schema_version = 3;
>>>>>>> 34297702
constexpr auto log_inserted_key = std::array<char, 1>{-60};
constexpr auto log_processed_key = std::array<char, 1>{-61};
constexpr auto send_inserted_key = std::array<char, 1>{-62};
constexpr auto send_processed_key = std::array<char, 1>{-63};
constexpr auto schema_version_key = std::array<char, 1>{-64};
constexpr auto logscursor_current_prefix = std::array<char, 1>{-120};

constexpr uint256_t checkpoint_load_gas_cost = 1'000'000'000;
constexpr uint256_t max_checkpoint_frequency = 1'000'000'000;
}  // namespace

ArbCore::ArbCore(std::shared_ptr<DataStorage> data_storage_,
                 ArbCoreConfig coreConfig_)
    : coreConfig(std::move(coreConfig_)),
      data_storage(std::move(data_storage_)),
      core_code(std::make_shared<CoreCode>(getNextSegmentID(data_storage))),
      timed_sideload_cache(coreConfig.timed_cache_expiration_seconds) {
    if (logs_cursors.size() > 255) {
        throw std::runtime_error("Too many logscursors");
    }
    for (size_t i = 0; i < logs_cursors.size(); i++) {
        logs_cursors[i].current_total_key.insert(
            logs_cursors[i].current_total_key.end(),
            logscursor_current_prefix.begin(), logscursor_current_prefix.end());
        logs_cursors[i].current_total_key.emplace_back(i);
    }
}

bool ArbCore::machineIdle() {
    return machine_idle;
}

ArbCore::message_status_enum ArbCore::messagesStatus() {
    auto current_status = message_data_status.load();
    if (current_status != MESSAGES_ERROR && current_status != MESSAGES_READY) {
        message_data_status = MESSAGES_EMPTY;
    }
    return current_status;
}

std::string ArbCore::messagesClearError() {
    if (message_data_status != ArbCore::MESSAGES_ERROR) {
        return "";
    }

    message_data_status = MESSAGES_EMPTY;
    auto str = core_error_string;
    core_error_string.clear();

    return str;
}

std::optional<std::string> ArbCore::machineClearError() {
    if (!machine_error) {
        return std::nullopt;
    }

    machine_error = false;
    auto str = machine_error_string;
    machine_error_string.clear();

    return str;
}

bool ArbCore::startThread() {
    if (core_thread != nullptr) {
        return false;
    }

    core_thread =
        std::make_unique<std::thread>(std::reference_wrapper<ArbCore>(*this));

    return true;
}

void ArbCore::abortThread() {
    std::cerr << "Aborting main ArbCore thread" << std::endl;
    if (core_thread) {
        arbcore_abort = true;
        core_thread->join();
        core_thread = nullptr;
    }
    arbcore_abort = false;
}

// deliverMessages sends messages to core thread
bool ArbCore::deliverMessages(
    const uint256_t& previous_message_count,
    const uint256_t& previous_batch_acc,
    std::vector<std::vector<unsigned char>> sequencer_batch_items,
    std::vector<std::vector<unsigned char>> delayed_messages,
    const std::optional<uint256_t>& reorg_batch_items) {
    if (message_data_status != MESSAGES_EMPTY) {
        return false;
    }

    message_data.previous_message_count = previous_message_count;
    message_data.previous_batch_acc = previous_batch_acc;
    message_data.sequencer_batch_items = std::move(sequencer_batch_items);
    message_data.delayed_messages = std::move(delayed_messages);
    message_data.reorg_batch_items = reorg_batch_items;

    message_data_status = MESSAGES_READY;

    return true;
}

ValueLoader ArbCore::makeValueLoader() const {
    return ValueLoader(std::make_unique<CoreValueLoader>(
        data_storage, core_code, ValueCache{1, 0}));
}

rocksdb::Status ArbCore::initialize(const LoadedExecutable& executable) {
    // Use latest existing checkpoint
    ValueCache cache{1, 0};

    {
        ReadTransaction tx(data_storage);
        auto schema_result = schemaVersion(tx);
        if (!schema_result.status.ok()) {
            auto logs_result = logInsertedCountImpl(tx);
            if (logs_result.status.ok()) {
                // Old database that does not have schema version
                std::cerr << "Error getting schema version: "
                          << schema_result.status.ToString()
                          << ", delete database and try again" << std::endl;
                return rocksdb::Status::Corruption();
            }
        } else if (schema_result.data != arbcore_schema_version) {
            // Database has schema version that does not match
            std::cerr << "Database version " << schema_result.data
                      << " does not match expected version "
                      << arbcore_schema_version
                      << ", delete database and try again" << std::endl;
            return rocksdb::Status::Corruption();
        }
    }

    auto status = reorgToTimestampOrBefore(
        timed_sideload_cache.expiredTimestamp(), true, cache);
    if (status.ok()) {
        // Database already initialized
        return status;
    }
    if (!status.IsNotFound()) {
        std::cerr << "Error with initial reorg: " << status.ToString()
                  << std::endl;
        return status;
    }

    // Need to initialize database from scratch
    core_code->addSegment(executable.code);
    core_machine = std::make_unique<MachineThread>(
        MachineState{core_code, executable.static_val});
    core_machine->machine_state.value_loader = makeValueLoader();
    core_machine->machine_state.code = std::make_shared<RunningCode>(core_code);

    last_machine = std::make_unique<Machine>(*core_machine);

    ReadWriteTransaction tx(data_storage);

    status = updateSchemaVersion(tx, arbcore_schema_version);
    if (!status.ok()) {
        std::cerr << "failed to save schema version into db: "
                  << status.ToString() << std::endl;
        return status;
    }

    status = saveCheckpoint(tx);
    if (!status.ok()) {
        std::cerr << "failed to save initial checkpoint into db: "
                  << status.ToString() << std::endl;
        return status;
    }

    status = updateLogInsertedCount(tx, 0);
    if (!status.ok()) {
        throw std::runtime_error("failed to initialize log inserted count");
    }
    status = updateSendInsertedCount(tx, 0);
    if (!status.ok()) {
        throw std::runtime_error("failed to initialize log inserted count");
    }

    for (size_t i = 0; i < logs_cursors.size(); i++) {
        status = logsCursorSaveCurrentTotalCount(tx, i, 0);
        if (!status.ok()) {
            throw std::runtime_error("failed to initialize logscursor counts");
        }
    }

    status = tx.commit();
    if (!status.ok()) {
        std::cerr << "failed to commit initial state into db: "
                  << status.ToString() << std::endl;
        return status;
    }

    return rocksdb::Status::OK();
}

bool ArbCore::initialized() const {
    ReadTransaction tx(data_storage);
    std::vector<unsigned char> key;
    marshal_uint256_t(0, key);
    return tx.checkpointGetVector(vecToSlice(key)).status.ok();
}

template <class T>
std::unique_ptr<T> ArbCore::getMachineImpl(ReadTransaction& tx,
                                           uint256_t machineHash,
                                           ValueCache& value_cache) {
    auto results = getMachineStateKeys(tx, machineHash);
    if (std::holds_alternative<rocksdb::Status>(results)) {
        throw std::runtime_error("failed to load machine state");
    }

    auto res =
        std::get<CountedData<std::variant<MachineStateKeys, MachineOutput>>>(
            results)
            .data;
    if (std::holds_alternative<MachineStateKeys>(res)) {
        return getMachineUsingStateKeys<T>(tx, std::get<MachineStateKeys>(res),
                                           value_cache);
    }

    // Machine not found
    return nullptr;
}

template std::unique_ptr<Machine> ArbCore::getMachineImpl(
    ReadTransaction& tx,
    uint256_t machineHash,
    ValueCache& value_cache);
template std::unique_ptr<MachineThread> ArbCore::getMachineImpl(
    ReadTransaction& tx,
    uint256_t machineHash,
    ValueCache& value_cache);

template <class T>
std::unique_ptr<T> ArbCore::getMachine(uint256_t machineHash,
                                       ValueCache& value_cache) {
    ReadSnapshotTransaction tx(data_storage);
    return getMachineImpl<T>(tx, machineHash, value_cache);
}

template std::unique_ptr<Machine> ArbCore::getMachine(uint256_t, ValueCache&);
template std::unique_ptr<MachineThread> ArbCore::getMachine(uint256_t,
                                                            ValueCache&);

// triggerSaveCheckpoint is meant for unit tests and should not be called from
// multiple threads at the same time.
rocksdb::Status ArbCore::triggerSaveCheckpoint() {
    save_checkpoint = true;
    std::cerr << "Triggering checkpoint save" << std::endl;
    while (save_checkpoint) {
        // Wait until snapshot has been saved
        std::this_thread::sleep_for(std::chrono::milliseconds(10));
    }
    std::cerr << "Checkpoint saved" << std::endl;

    return save_checkpoint_status;
}

rocksdb::Status ArbCore::saveCheckpoint(ReadWriteTransaction& tx) {
    auto& state = core_machine->machine_state;
    if (!isValid(tx, state.output.fully_processed_inbox)) {
        std::cerr << "Attempted to save invalid checkpoint at gas "
                  << state.output.arb_gas_used << std::endl;
        assert(false);
        return rocksdb::Status::OK();
    }

    auto save_res = saveMachineState(tx, *core_machine);
    if (!save_res.first.ok()) {
        return save_res.first;
    }

    auto machine_code =
        dynamic_cast<RunningCode*>(core_machine->machine_state.code.get());
    assert(machine_code != nullptr);
    core_code->commitChanges(*machine_code, save_res.second);
    core_machine->machine_state.code = std::make_shared<RunningCode>(core_code);

    std::vector<unsigned char> key;
    marshal_uint256_t(state.output.arb_gas_used, key);
    auto key_slice = vecToSlice(key);
    std::vector<unsigned char> value_vec;
    serializeMachineStateKeys(MachineStateKeys{state}, value_vec);
    auto put_status = tx.checkpointPut(key_slice, vecToSlice(value_vec));
    if (!put_status.ok()) {
        std::cerr << "ArbCore unable to save checkpoint : "
                  << put_status.ToString() << "\n";
        return put_status;
    }

    return rocksdb::Status::OK();
}

rocksdb::Status ArbCore::saveAssertion(ReadWriteTransaction& tx,
                                       const Assertion& assertion,
                                       const uint256_t arb_gas_used) {
    auto status = saveLogs(tx, assertion.logs);
    if (!status.ok()) {
        return status;
    }

    status = saveSends(tx, assertion.sends);
    if (!status.ok()) {
        return status;
    }

    if (assertion.sideload_block_number) {
        status = saveSideloadPosition(tx, *assertion.sideload_block_number,
                                      arb_gas_used);
        if (!status.ok()) {
            return status;
        }
    }

    return rocksdb::Status::OK();
}

rocksdb::Status ArbCore::reorgToMessageCountOrBefore(
    const uint256_t& message_count,
    bool initial_start,
    ValueCache& cache) {
    if (initial_start) {
        std::cerr << "Reloading chain starting with message " << message_count
                  << "\n";
    } else {
        std::cerr << "Reorg'ing chain to message " << message_count << "\n";
    }

    return reorgCheckpoints(
        [&](const MachineOutput& output) {
            return message_count >= output.fully_processed_inbox.count;
        },
        initial_start, cache);
}

rocksdb::Status ArbCore::reorgToTimestampOrBefore(const uint256_t& timestamp,
                                                  bool initial_start,
                                                  ValueCache& cache) {
    if (initial_start) {
        std::cerr << "Reloading chain starting with timestamp " << timestamp
                  << "\n";
    } else {
        std::cerr << "Reorg'ing chain to timestamp " << timestamp << "\n";
    }

    return reorgCheckpoints(
        [&](const MachineOutput& output) {
            return timestamp >= output.last_inbox_timestamp;
        },
        initial_start, cache);
}

// reorgCheckpoints resets the checkpoint and database entries
// such that machine state is at or before the requested message. cleaning
// up old references as needed.
// If initial_start is true the various caching data structures are seeded.
rocksdb::Status ArbCore::reorgCheckpoints(
    const std::function<bool(const MachineOutput&)>& check_output,
    bool initial_start,
    ValueCache& cache) {
    std::variant<std::unique_ptr<MachineThread>, rocksdb::Status> setup =
        rocksdb::Status::OK();

    if (initial_start) {
        std::cerr << "Reloading cache" << std::endl;
    } else {
        std::cerr << "Reorganizing" << std::endl;
    }

    // Save selected machine output so we know how long to execute machine to
    // match selected checkpoint.  This will be necessary if selected checkpoint
    // does not include machine or if entry from old_checkpoint_cache is behind
    // the selected checkpoint
    std::optional<MachineOutput> selected_machine_output;

    {
        ReadWriteTransaction tx(data_storage);

        // Delete each old cached machine until at or below
        // message_sequence_number
        {
            std::unique_lock<std::shared_mutex> guard(old_machine_cache_mutex);
            auto old_machine_it = old_machine_cache.end();
            while (old_machine_it != old_machine_cache.begin()) {
                old_machine_it--;
                auto& inbox = old_machine_it->second->machine_state.output
                                  .fully_processed_inbox;
                if (check_output(
                        old_machine_it->second->machine_state.output)) {
                    if (isValid(tx, inbox)) {
                        setup = std::make_unique<MachineThread>(
                            old_machine_it->second->machine_state);
                        break;
                    }

                    std::cerr
                        << "Error: Invalid cached old machine found at gas: "
                        << old_machine_it->second->machine_state.output
                               .arb_gas_used
                        << std::endl;
                    assert(false);
                }
                old_machine_it = old_machine_cache.erase(old_machine_it);
            }
        }

        auto checkpoint_it = tx.checkpointGetIterator();

        // Find first checkpoint to delete
        checkpoint_it->SeekToLast();
        if (!checkpoint_it->status().ok()) {
            std::cerr << "Error: SeekToLast failed during reorg: "
                      << checkpoint_it->status().ToString() << std::endl;
            return checkpoint_it->status();
        }

        if (!checkpoint_it->Valid()) {
            return rocksdb::Status::NotFound();
        }

        // Delete each checkpoint until at or below message_sequence_number
        while (checkpoint_it->Valid()) {
            std::vector<unsigned char> checkpoint_vector(
                checkpoint_it->value().data(),
                checkpoint_it->value().data() + checkpoint_it->value().size());
            auto checkpoint_variant =
                extractMachineStateKeys(checkpoint_vector);
            if (std::holds_alternative<MachineOutput>(checkpoint_variant)) {
                auto machine_output =
                    std::get<MachineOutput>(checkpoint_variant);
                if (check_output(machine_output)) {
                    if (!selected_machine_output.has_value()) {
                        // Save selected output to know how much machine needs
                        // to be executed if it behind
                        selected_machine_output = machine_output;
                    }

                    if (std::holds_alternative<std::unique_ptr<MachineThread>>(
                            setup)) {
                        // Checkpoint without machine, but machine restored
                        // from old_machine_cache
                        break;
                    }

                    // Need to get machine from older checkpoint without
                    // full reorg because current checkpoint does not
                    // have a valid machine
                    checkpoint_it->Prev();
                    continue;
                }
            }

            auto checkpoint = std::get<MachineStateKeys>(checkpoint_variant);
            if (check_output(checkpoint.output)) {
                if (isValid(tx, checkpoint.output.fully_processed_inbox)) {
                    // Good checkpoint
                    try {
                        if (std::holds_alternative<rocksdb::Status>(setup)) {
                            setup = getMachineUsingStateKeys<MachineThread>(
                                tx, checkpoint, cache);
                        }

                        // Machine loaded from database or from
                        // old_machine_cache
                        break;
                    } catch (const std::exception& e) {
                        std::cerr << "Error loading machine from checkpoint: "
                                  << e.what() << std::endl;
                        assert(false);
                    }
                } else {
                    std::cerr << "Unexpectedly invalid checkpoint inbox at "
                                 "message count "
                              << checkpoint.output.fully_processed_inbox.count
                              << std::endl;
                    assert(false);
                }

                // Obsolete checkpoint, need to delete referenced machine
                deleteMachineState(tx, checkpoint);
            }

            // Delete checkpoint to make sure it isn't used later
            tx.checkpointDelete(checkpoint_it->key());

            checkpoint_it->Prev();
        }
        if (!checkpoint_it->Valid()) {
            setup = checkpoint_it->status();
        }

        checkpoint_it = nullptr;
        if (std::holds_alternative<rocksdb::Status>(setup)) {
            return std::get<rocksdb::Status>(setup);
        }

        auto status = tx.commit();
        if (!status.ok()) {
            std::cerr << "Error: unable to commit during reorg"
                      << status.ToString() << std::endl;
            return status;
        }
    }
    // Machine was executing obsolete messages so restore machine
    // from last checkpoint
    if (core_machine != nullptr) {
        core_machine->abortMachine();
    }

    core_machine = std::get<std::unique_ptr<MachineThread>>(std::move(setup));
    auto& output = core_machine->machine_state.output;

    while (selected_machine_output.has_value() &&
           (core_machine->machine_state.output.arb_gas_used <
            selected_machine_output->arb_gas_used)) {
        // Need to run machine until caught up with current
        // checkpoint
        MachineExecutionConfig execConfig;
        execConfig.stop_on_sideload = initial_start;

        // Add messages and run machine
        auto success = runMachineWithMessages(execConfig,
                                              coreConfig.message_process_count);
        if (!success) {
            std::cerr << "runMachineWithMessages failed" << core_error_string
                      << "\n";
            return rocksdb::Status::Aborted();
        }

        if (core_machine->status() == MachineThread::MACHINE_ERROR) {
            core_error_string = core_machine->getErrorString();
            std::cerr << "AVM machine stopped with error: " << core_error_string
                      << "\n";
            return rocksdb::Status::Aborted();
        }

        while (core_machine->nextAssertion().sideload_block_number) {
            timed_sideload_cache.add(std::make_unique<Machine>(*core_machine));

            if (core_machine->machine_state.output.arb_gas_used >=
                selected_machine_output->arb_gas_used) {
                break;
            }

            // Machine was stopped to save sideload,
            // start machine back up where it stopped
            auto machine_success = core_machine->continueRunningMachine();
            if (!machine_success) {
                core_error_string = "Error continuing machine thread";
                machine_error = true;
                std::cerr << "Error catching up: " << core_error_string << "\n";
                return rocksdb::Status::Aborted();
            }
        }
    }

    if (selected_machine_output.has_value() &&
        core_machine->machine_state.output != selected_machine_output) {
        // Machine in unexpected state, data corruption might have occurred
        std::cerr << "Error catching up: machine in unexpected state"
                  << "\n";
        return rocksdb::Status::Aborted();
    }

    auto log_inserted_count = logInsertedCount();
    if (!log_inserted_count.status.ok()) {
        std::cerr << "Error getting inserted count in Cursor Reorg: "
                  << log_inserted_count.status.ToString() << "\n";
        return log_inserted_count.status;
    }

    if (output.log_count < log_inserted_count.data) {
        // Update log cursors, must be called before logs are deleted
        for (size_t i = 0; i < logs_cursors.size(); i++) {
            auto status = handleLogsCursorReorg(i, output.log_count, cache);
            if (!status.ok()) {
                return status;
            }
        }
    }

    uint256_t next_sideload_block_number = 0;
    if (output.last_sideload) {
        next_sideload_block_number = *output.last_sideload + 1;
    }

    ReadWriteTransaction tx(data_storage);
    auto status = deleteSideloadsStartingAt(tx, next_sideload_block_number);
    if (!status.ok()) {
        return status;
    }

    // Delete logs individually to handle reference counts
    auto optional_status = deleteLogsStartingAt(tx, output.log_count);
    if (optional_status && !optional_status->ok()) {
        return *optional_status;
    }

    status = updateLogInsertedCount(tx, output.log_count);
    if (!status.ok()) {
        return status;
    }

    status = updateSendInsertedCount(tx, output.send_count);
    if (!status.ok()) {
        return status;
    }

    // Update last machine
    {
        std::unique_lock<std::shared_mutex> guard(last_machine_mutex);
        last_machine = std::make_unique<Machine>(*core_machine);
    }

    // Checkpoint was saved at sideload, attempt to continue running
    core_machine->continueRunningMachine();

    return tx.commit();
}

bool ArbCore::isCheckpointsEmpty(ReadTransaction& tx) const {
    auto it = std::unique_ptr<rocksdb::Iterator>(tx.checkpointGetIterator());
    it->SeekToLast();
    return !it->Valid();
}

uint256_t ArbCore::maxCheckpointGas() {
    ReadTransaction tx(data_storage);
    auto it = tx.checkpointGetIterator();
    it->SeekToLast();
    if (it->Valid()) {
        auto keyBuf = it->key().data();
        return deserializeUint256t(keyBuf);
    } else {
        return 0;
    }
}

// getCheckpointUsingGas returns the checkpoint at or before the specified gas
// if `after_gas` is false. If `after_gas` is true, checkpoint after specified
// gas is returned.
std::variant<rocksdb::Status, MachineStateKeys> ArbCore::getCheckpointUsingGas(
    ReadTransaction& tx,
    const uint256_t& total_gas) {
    auto it = tx.checkpointGetIterator();
    std::vector<unsigned char> key;
    marshal_uint256_t(total_gas, key);
    auto key_slice = vecToSlice(key);
    it->SeekForPrev(key_slice);
    while (it->Valid()) {
        if (!it->status().ok()) {
            return it->status();
        }

        std::vector<unsigned char> saved_value(
            it->value().data(), it->value().data() + it->value().size());
        auto variantkeys = extractMachineStateKeys(saved_value);

        if (std::holds_alternative<MachineStateKeys>(variantkeys)) {
            // Found checkpoint with machine
            return std::get<MachineStateKeys>(variantkeys);
        }

        // Checkpoint did not contain machine
        it->Prev();
    }

    if (!it->status().ok()) {
        return it->status();
    }
    return rocksdb::Status::NotFound();
}

template <class T>
std::unique_ptr<T> ArbCore::getMachineUsingStateKeys(
    const ReadTransaction& transaction,
    const MachineStateKeys& state_data,
    ValueCache& value_cache) const {
    std::set<uint64_t> segment_ids;

    auto static_results = ::getValueImpl(transaction, state_data.static_hash,
                                         segment_ids, value_cache, false);

    if (std::holds_alternative<rocksdb::Status>(static_results)) {
        std::stringstream ss;
        ss << "failed loaded core machine static: "
           << std::get<rocksdb::Status>(static_results).ToString();
        std::cerr << "getValueImpl error: " << ss.str() << std::endl;
        throw std::runtime_error(ss.str());
    }

    auto register_results =
        ::getValueImpl(transaction, state_data.register_hash, segment_ids,
                       value_cache, ENABLE_LAZY_LOADING);
    if (std::holds_alternative<rocksdb::Status>(register_results)) {
        std::stringstream ss;
        ss << "failed loaded core machine register with hash "
           << state_data.register_hash << ": "
           << std::get<rocksdb::Status>(register_results).ToString();
        std::cerr << "getValueImpl error: " << ss.str() << std::endl;
        throw std::runtime_error(ss.str());
    }

    auto stack_results = ::getValueImpl(transaction, state_data.datastack_hash,
                                        segment_ids, value_cache, false);
    if (std::holds_alternative<rocksdb::Status>(stack_results) ||
        !std::holds_alternative<Tuple>(
            std::get<CountedData<value>>(stack_results).data)) {
        std::cerr << "failed to load machine stack" << std::endl;
        throw std::runtime_error("failed to load machine stack");
    }

    auto auxstack_results = ::getValueImpl(
        transaction, state_data.auxstack_hash, segment_ids, value_cache, false);
    if (std::holds_alternative<rocksdb::Status>(auxstack_results)) {
        std::cerr << "failed to load machine auxstack" << std::endl;
        throw std::runtime_error("failed to load machine auxstack");
    }
    if (!std::holds_alternative<Tuple>(
            std::get<CountedData<value>>(auxstack_results).data)) {
        std::cerr << "failed to load machine auxstack because of format error"
                  << std::endl;
        throw std::runtime_error(
            "failed to load machine auxstack because of format error");
    }

    segment_ids.insert(state_data.pc.pc.segment);
    segment_ids.insert(state_data.err_pc.pc.segment);

    restoreCodeSegments(transaction, core_code, value_cache, segment_ids);

    auto state = MachineState{
        state_data.output,
        state_data.pc.pc,
        std::make_shared<RunningCode>(core_code),
        makeValueLoader(),
        std::move(std::get<CountedData<value>>(register_results).data),
        std::move(std::get<CountedData<value>>(static_results).data),
        Datastack(
            std::get<Tuple>(std::get<CountedData<value>>(stack_results).data)),
        Datastack(std::get<Tuple>(
            std::get<CountedData<value>>(auxstack_results).data)),
        state_data.arb_gas_remaining,
        state_data.state,
        state_data.err_pc};

    return std::make_unique<T>(state);
}

template std::unique_ptr<Machine> ArbCore::getMachineUsingStateKeys(
    const ReadTransaction& transaction,
    const MachineStateKeys& state_data,
    ValueCache& value_cache) const;
template std::unique_ptr<MachineThread> ArbCore::getMachineUsingStateKeys(
    const ReadTransaction& transaction,
    const MachineStateKeys& state_data,
    ValueCache& value_cache) const;

constexpr uint256_t old_machine_cache_interval = 1'000'000;
constexpr size_t old_machine_cache_max_size = 20;

// operator() runs the main thread for ArbCore.  It is responsible for adding
// messages to the queue, starting machine thread when needed and collecting
// results of machine thread.
// This thread will update `delivering_messages` if and only if
// `delivering_messages` is set to MESSAGES_READY
void ArbCore::operator()() {
#ifdef __linux__
    prctl(PR_SET_NAME, "ArbCore", 0, 0, 0);
#endif
    ValueCache cache{5, 0};
    MachineExecutionConfig execConfig;
    execConfig.stop_on_sideload = true;
    uint64_t next_rocksdb_save_timestamp = 0;
    std::filesystem::path save_rocksdb_path(coreConfig.save_rocksdb_path);

    if (coreConfig.save_rocksdb_interval > 0) {
        next_rocksdb_save_timestamp =
            seconds_since_epoch() + coreConfig.save_rocksdb_interval;
        std::filesystem::create_directories(save_rocksdb_path);
    }

    uint256_t next_checkpoint_gas =
        maxCheckpointGas() + coreConfig.min_gas_checkpoint_frequency;
    while (!arbcore_abort) {
        bool isMachineValid;
        {
            ReadTransaction tx(data_storage);
            isMachineValid = isValid(tx, core_machine->getReorgData());
        }
        if (!isMachineValid) {
            std::cerr
                << "Core thread operating on invalid machine. Rolling back."
                << std::endl;
            assert(false);
            auto status = reorgToMessageCountOrBefore(0, false, cache);
            if (!status.ok()) {
                std::cerr << "Error in core thread calling "
                             "reorgCheckpoints: "
                          << status.ToString() << std::endl;
            }
            next_checkpoint_gas = coreConfig.min_gas_checkpoint_frequency;
        }
        if (message_data_status == MESSAGES_READY) {
            // Reorg might occur while adding messages
            try {
                auto add_status = addMessages(message_data, cache);
                if (!add_status.status.ok()) {
                    core_error_string = add_status.status.ToString();
                    message_data_status = MESSAGES_ERROR;
                    std::cerr
                        << "ArbCore addMessages error: " << core_error_string
                        << "\n";
                } else {
                    machine_idle = false;
                    message_data_status = MESSAGES_SUCCESS;
                    if (add_status.data.has_value()) {
                        next_checkpoint_gas =
                            add_status.data.value() +
                            coreConfig.min_gas_checkpoint_frequency;
                    }
                }
            } catch (const std::exception& e) {
                core_error_string = e.what();
                message_data_status = MESSAGES_ERROR;
                std::cerr << "ArbCore addMessages exception: "
                          << core_error_string << "\n";
            }
        }

        // Check machine thread
        if (core_machine->status() == MachineThread::MACHINE_ERROR) {
            core_error_string = core_machine->getErrorString();
            std::cerr << "AVM machine stopped with error: " << core_error_string
                      << "\n";
            break;
        }

        if (core_machine->status() == MachineThread::MACHINE_SUCCESS) {
            ReadWriteTransaction tx(data_storage);

            auto last_assertion = core_machine->nextAssertion();

            // Save last machine output
            {
                std::unique_lock<std::shared_mutex> guard(last_machine_mutex);
                last_machine = std::make_unique<Machine>(*core_machine);
            }

            if (core_machine->machine_state.output.arb_gas_used >
                last_old_machine_cache_gas + old_machine_cache_interval) {
                std::unique_lock<std::shared_mutex> guard(
                    old_machine_cache_mutex);
                if (old_machine_cache.size() > old_machine_cache_max_size) {
                    old_machine_cache.erase(old_machine_cache.begin());
                }
                old_machine_cache[core_machine->machine_state.output
                                      .arb_gas_used] =
                    std::make_unique<Machine>(*core_machine);
            }

            // Save logs and sends
            auto status =
                saveAssertion(tx, last_assertion,
                              core_machine->machine_state.output.arb_gas_used);
            if (!status.ok()) {
                core_error_string = status.ToString();
                std::cerr << "ArbCore assertion saving failed: "
                          << core_error_string << "\n";
                break;
            }

            // Cache pre-sideload machines
            if (last_assertion.sideload_block_number) {
                {
                    timed_sideload_cache.add(
                        std::make_unique<Machine>(*core_machine));

                    auto block = *last_assertion.sideload_block_number;
                    std::unique_lock<std::shared_mutex> lock(
                        lru_sideload_cache_mutex);
                    lru_sideload_cache[block] =
                        std::make_unique<Machine>(*core_machine);
                    // Remove any sideload_cache entries that are more
                    // than sideload_cache_size blocks old
                    auto it = lru_sideload_cache.begin();
                    uint256_t delete_under = 0;
                    if (block > coreConfig.lru_sideload_cache_size) {
                        delete_under =
                            block - coreConfig.lru_sideload_cache_size;
                    }
                    auto delete_under_iter =
                        lru_sideload_cache.lower_bound(delete_under);
                    while (it != delete_under_iter) {
                        it = lru_sideload_cache.erase(it);
                    }
                }

                if (core_machine->machine_state.output.arb_gas_used >=
                    next_checkpoint_gas) {
                    // Save checkpoint after min_gas_checkpoint_frequency gas
                    // used
                    status = saveCheckpoint(tx);
                    if (!status.ok()) {
                        core_error_string = status.ToString();
                        std::cerr << "ArbCore checkpoint saving failed: "
                                  << core_error_string << "\n";
                        break;
                    }
                    next_checkpoint_gas =
                        core_machine->machine_state.output.arb_gas_used +
                        coreConfig.min_gas_checkpoint_frequency;
                    // Clear oldest cache and start populating next cache
                    std::cout
                        << "Last checkpoint gas used: "
                        << core_machine->machine_state.output.arb_gas_used
                        << ", L1 block: "
                        << core_machine->machine_state.output.l1_block_number
                        << ", L2 block: "
                        << *last_assertion.sideload_block_number << std::endl;
                    cache.nextCache();

                    // Check if database copy needs to be saved to disk
                    auto current_seconds = seconds_since_epoch();
                    if (next_rocksdb_save_timestamp != 0 &&
                        current_seconds >= next_rocksdb_save_timestamp) {
                        auto timestamp_dir = std::to_string(current_seconds);
                        auto checkpoint_dir = save_rocksdb_path / timestamp_dir;
                        status =
                            tx.createRocksdbCheckpoint(checkpoint_dir.string());
                        if (!status.ok()) {
                            std::cerr << "Unable to save checkpoint into "
                                      << checkpoint_dir
                                      << ", error: " << status.ToString()
                                      << std::endl;
                        } else {
                            auto save_elapsed =
                                seconds_since_epoch() - current_seconds;
                            std::cerr << "Saving rocksdb checkpoint in "
                                      << checkpoint_dir << " took "
                                      << save_elapsed << " seconds"
                                      << std::endl;
                        }

                        next_rocksdb_save_timestamp =
                            current_seconds + coreConfig.save_rocksdb_interval;
                    }
                }

                // Machine was stopped to save sideload, update execConfig
                // and start machine back up where it stopped
                auto machine_success = core_machine->continueRunningMachine();
                if (!machine_success) {
                    core_error_string = "Error starting machine thread";
                    machine_error = true;
                    std::cerr << "ArbCore error: " << core_error_string << "\n";
                    break;
                }
            }

            status = tx.commit();
            if (!status.ok()) {
                core_error_string = status.ToString();
                machine_error = true;
                std::cerr << "ArbCore database update failed: "
                          << core_error_string << "\n";
                break;
            }
        }

        if (core_machine->status() == MachineThread::MACHINE_ABORTED) {
            // Just reset status so machine can be restarted
            core_machine->clearError();
        }

        if (core_machine->status() == MachineThread::MACHINE_NONE) {
            // Start execution of machine if new message available
            auto success = runMachineWithMessages(
                execConfig, coreConfig.message_process_count);
            if (!success) {
                break;
            }
        }

        for (size_t i = 0; i < logs_cursors.size(); i++) {
            if (logs_cursors[i].status == DataCursor::REQUESTED) {
                ReadTransaction tx(data_storage);
                handleLogsCursorRequested(tx, i, cache);
            }
        }

        if (save_checkpoint) {
            ReadWriteTransaction tx(data_storage);
            save_checkpoint_status = saveCheckpoint(tx);
            tx.commit();
            save_checkpoint = false;
        }

        if (!machineIdle() || message_data_status != MESSAGES_READY) {
            // Machine is already running or no new messages, so sleep for a
            // short while
            std::this_thread::sleep_for(std::chrono::milliseconds(5));
        }
    }

    std::cerr << "Exiting main ArbCore thread" << std::endl;

    // Error occurred, make sure machine stops cleanly
    core_machine->abortMachine();
    for (auto& logs_cursor : logs_cursors) {
        logs_cursor.error_string = "arbcore thread aborted";
        logs_cursor.status = DataCursor::ERROR;
    }
}

bool ArbCore::runMachineWithMessages(MachineExecutionConfig& execConfig,
                                     size_t max_message_batch_size) {
    ReadSnapshotTransaction tx(data_storage);
    auto messages_result = readNextMessages(
        tx, core_machine->machine_state.output.fully_processed_inbox,
        max_message_batch_size);
    if (!messages_result.status.ok()) {
        core_error_string = messages_result.status.ToString();
        machine_error = true;
        std::cerr << "ArbCore failed getting message entry: "
                  << core_error_string << "\n";
        return false;
    }

    if (!messages_result.data.empty()) {
        execConfig.inbox_messages = messages_result.data;

        auto success = core_machine->runMachine(execConfig);
        if (!success) {
            core_error_string = "Error starting machine thread";
            machine_error = true;
            std::cerr << "ArbCore error: " << core_error_string << "\n";
            return false;
        }

        if (delete_checkpoints_before_message != uint256_t(0)) {
            /*
            deleteOldCheckpoints(delete_checkpoints_before_message,
                                 save_checkpoint_message_interval,
                                 ignore_checkpoints_after_message);
            */
            ignore_checkpoints_after_message = 0;
            save_checkpoint_message_interval = 0;
            delete_checkpoints_before_message = 0;
        }
    } else {
        // Machine all caught up, no messages to process
        machine_idle = true;
    }

    return true;
}

rocksdb::Status ArbCore::saveLogs(
    ReadWriteTransaction& tx,
    const std::vector<MachineEmission<value>>& logs) {
    if (logs.empty()) {
        return rocksdb::Status::OK();
    }
    auto log_result = logInsertedCountImpl(tx);
    if (!log_result.status.ok()) {
        return log_result.status;
    }

    auto log_index = log_result.data;
<<<<<<< HEAD
    for (const auto& val : vals) {
        auto value_result = saveValue(tx, val);
=======
    for (const auto& log : logs) {
        auto value_result = saveValue(tx, log.val, *core_code);
>>>>>>> 34297702
        if (!value_result.status.ok()) {
            return value_result.status;
        }

        std::vector<unsigned char> key;
        marshal_uint256_t(log_index, key);
        auto key_slice = vecToSlice(key);

        std::vector<unsigned char> log_info;
        marshal_uint256_t(hash_value(log.val), log_info);
        marshal_uint256_t(log.inbox.count, log_info);
        marshal_uint256_t(log.inbox.accumulator, log_info);
        rocksdb::Slice log_info_slice(
            reinterpret_cast<const char*>(log_info.data()), log_info.size());

        auto status = tx.logPut(key_slice, log_info_slice);
        if (!status.ok()) {
            return status;
        }
        log_index += 1;
    }

    return updateLogInsertedCount(tx, log_index);
}

ValueResult<std::vector<MachineEmission<value>>>
ArbCore::getLogs(uint256_t index, uint256_t count, ValueCache& valueCache) {
    ReadSnapshotTransaction tx(data_storage);

    return getLogsNoLock(tx, index, count, valueCache);
}

ValueResult<std::vector<MachineEmission<value>>> ArbCore::getLogsNoLock(
    ReadTransaction& tx,
    uint256_t index,
    uint256_t count,
    ValueCache& valueCache) {
    if (count == 0) {
        return {rocksdb::Status::OK(), {}};
    }

    // Check if attempting to get entries past current valid logs
    auto log_count = logInsertedCountImpl(tx);
    if (!log_count.status.ok()) {
        return {log_count.status, {}};
    }
    auto max_log_count = log_count.data;
    if (index >= max_log_count) {
        return {rocksdb::Status::OK(), {}};
    }
    if (index + count > max_log_count) {
        count = max_log_count - index;
    }

    std::vector<unsigned char> lower_key;
    marshal_uint256_t(index, lower_key);
    auto lower_slice = vecToSlice(lower_key);

    std::vector<unsigned char> upper_key;
    marshal_uint256_t(index + count, upper_key);
    auto upper_slice = vecToSlice(upper_key);

<<<<<<< HEAD
    std::vector<value> logs;
    for (const auto& hash : hash_result.data) {
        auto val_result = getValue(tx, hash, valueCache, false);
=======
    auto it = tx.logGetIterator(&lower_slice, &upper_slice);
    it->SeekToFirst();
    std::vector<MachineEmission<value>> logs;
    while (it->Valid()) {
        auto info = it->value().data();
        auto hash = extractUint256(info);
        auto val_result = getValue(tx, hash, valueCache);
>>>>>>> 34297702
        if (std::holds_alternative<rocksdb::Status>(val_result)) {
            return {std::get<rocksdb::Status>(val_result), {}};
        }
        auto inbox_count = extractUint256(info);
        auto inbox_accumulator = extractUint256(info);
        auto inbox = InboxState{inbox_count, inbox_accumulator};
        auto val = std::move(std::get<CountedData<value>>(val_result).data);
        logs.push_back(MachineEmission<value>{val, inbox});
        it->Next();
    }

    return {it->status(), std::move(logs)};
}

rocksdb::Status ArbCore::saveSends(
    ReadWriteTransaction& tx,
    const std::vector<MachineEmission<std::vector<unsigned char>>>& sends) {
    if (sends.empty()) {
        return rocksdb::Status::OK();
    }
    auto send_result = sendInsertedCountImpl(tx);
    if (!send_result.status.ok()) {
        return send_result.status;
    }

    auto send_count = send_result.data;
    for (const auto& send : sends) {
        std::vector<unsigned char> key;
        marshal_uint256_t(send_count, key);
        auto key_slice = vecToSlice(key);
        std::vector<unsigned char> val_data;
        marshal_uint256_t(send.inbox.count, val_data);
        marshal_uint256_t(send.inbox.accumulator, val_data);
        val_data.insert(val_data.end(), send.val.begin(), send.val.end());

        auto status = tx.sendPut(key_slice, vecToSlice(val_data));
        if (!status.ok()) {
            return status;
        }
        send_count += 1;
    }

    return updateSendInsertedCount(tx, send_count);
}

ValueResult<std::vector<std::vector<unsigned char>>>
ArbCore::getSequencerBatchItems(uint256_t index) const {
    ReadTransaction tx(data_storage);

    std::vector<unsigned char> first_key_vec;
    marshal_uint256_t(index, first_key_vec);
    auto first_key_slice = vecToSlice(first_key_vec);
    auto it = tx.sequencerBatchItemGetIterator(&first_key_slice);
    it->Seek(first_key_slice);

    std::vector<std::vector<unsigned char>> ret;
    while (it->Valid()) {
        auto key_ptr = reinterpret_cast<const unsigned char*>(it->key().data());
        auto value_ptr =
            reinterpret_cast<const unsigned char*>(it->value().data());

        std::vector<unsigned char> bytes(key_ptr, key_ptr + it->key().size());
        bytes.insert(bytes.end(), value_ptr, value_ptr + it->value().size());
        ret.push_back(bytes);

        it->Next();
    }

    return {it->status(), ret};
}

ValueResult<uint256_t> ArbCore::getSequencerBlockNumberAt(
    uint256_t sequence_number) const {
    ReadTransaction tx(data_storage);

    std::vector<unsigned char> first_key_vec;
    marshal_uint256_t(sequence_number, first_key_vec);
    auto first_key_slice = vecToSlice(first_key_vec);
    auto it = tx.sequencerBatchItemGetIterator(&first_key_slice);
    it->Seek(first_key_slice);

    std::vector<std::vector<unsigned char>> ret;
    while (it->Valid()) {
        auto key_ptr = reinterpret_cast<const unsigned char*>(it->key().data());
        auto value_ptr =
            reinterpret_cast<const unsigned char*>(it->value().data());
        auto value_end_ptr = value_ptr + it->value().size();

        auto seq_batch_item = deserializeSequencerBatchItem(
            extractUint256(key_ptr), value_ptr, value_end_ptr);
        if (seq_batch_item.sequencer_message) {
            auto it = seq_batch_item.sequencer_message->begin();
            auto block_num = extractInboxMessageBlockNumber(it);
            return {rocksdb::Status::OK(), block_num};
        }

        it->Next();
    }

    if (it->status().ok()) {
        return {rocksdb::Status::NotFound(), 0};
    } else {
        return {it->status(), 0};
    }
}

ValueResult<std::vector<unsigned char>> ArbCore::genInboxProof(
    uint256_t seq_num,
    uint256_t batch_index,
    uint256_t batch_end_count) const {
    ReadSnapshotTransaction tx(data_storage);

    auto message_res = getMessagesImpl(tx, seq_num, 1, std::nullopt);
    if (!message_res.status.ok()) {
        return {message_res.status, std::vector<unsigned char>()};
    }
    auto message_data = message_res.data[0].message;
    auto message = extractInboxMessage(message_data);
    auto proof = message.serializeForProof();

    marshal_uint256_t(batch_index, proof);

    uint256_t start = seq_num;
    bool recording_prev = false;
    SequencerBatchItem prev_item;
    if (start > 0) {
        start -= 1;
        recording_prev = true;
    }

    std::vector<unsigned char> start_vec;
    marshal_uint256_t(start, start_vec);
    auto start_slice = vecToSlice(start_vec);
    auto it = tx.sequencerBatchItemGetIterator();
    it->SeekForPrev(start_slice);

    bool first_item = true;
    while (it->Valid()) {
        auto key_ptr = reinterpret_cast<const unsigned char*>(it->key().data());
        auto value_ptr =
            reinterpret_cast<const unsigned char*>(it->value().data());
        auto value_end_ptr = value_ptr + it->value().size();
        auto item = deserializeSequencerBatchItem(extractUint256(key_ptr),
                                                  value_ptr, value_end_ptr);

        if (item.last_sequence_number >= batch_end_count) {
            // We've somehow skipped past the end of the batch,
            // meaning we disagree on where it ends (probably a reorg)
            return {rocksdb::Status::NotFound(), std::vector<unsigned char>()};
        }

        if (recording_prev) {
            prev_item = item;
            recording_prev = false;
            it->Next();
            continue;
        }

        if (first_item) {
            first_item = false;
            bool is_delayed = !item.sequencer_message;
            proof.push_back(static_cast<uint8_t>(is_delayed));
            marshal_uint256_t(prev_item.accumulator, proof);

            if (is_delayed) {
                if (prev_item.accumulator == 0) {
                    marshal_uint256_t(0, proof);
                } else {
                    marshal_uint256_t(prev_item.last_sequence_number + 1,
                                      proof);
                }
                marshal_uint256_t(prev_item.total_delayed_count, proof);
                marshal_uint256_t(item.total_delayed_count, proof);
            }
        } else {
            if (item.sequencer_message) {
                proof.push_back(0);
                auto seq_msg = extractInboxMessage(*item.sequencer_message);
                marshal_uint256_t(seq_msg.prefixHash(), proof);
                marshal_uint256_t(::hash(seq_msg.data), proof);
            } else {
                proof.push_back(1);
                marshal_uint256_t(prev_item.total_delayed_count, proof);
                marshal_uint256_t(item.total_delayed_count, proof);
            }
        }

        if (item.last_sequence_number + 1 == batch_end_count) {
            proof.push_back(2);
            return {rocksdb::Status::OK(), proof};
        }

        prev_item = item;
        it->Next();
    }

    if (!it->status().ok()) {
        return {it->status(), std::vector<unsigned char>()};
    }

    // We should've found the last item by this point
    return {rocksdb::Status::NotFound(), std::vector<unsigned char>()};
}

ValueResult<std::vector<std::vector<unsigned char>>> ArbCore::getMessages(
    uint256_t index,
    uint256_t count) const {
    ReadSnapshotTransaction tx(data_storage);

    auto result = getMessagesImpl(tx, index, count, std::nullopt);
    if (!result.status.ok()) {
        return {result.status, {}};
    }

    std::vector<std::vector<unsigned char>> bytes_vec;
    bytes_vec.reserve(result.data.size());
    for (auto& message_and_acc : result.data) {
        bytes_vec.push_back(std::move(message_and_acc.message));
    }

    return {result.status, bytes_vec};
}

ValueResult<std::vector<RawMessageInfo>> ArbCore::getMessagesImpl(
    const ReadConsistentTransaction& tx,
    uint256_t index,
    uint256_t count,
    std::optional<uint256_t> start_acc) const {
    std::vector<RawMessageInfo> messages;

    uint256_t start = index;
    bool needs_consistency_check = false;
    if (start > 0) {
        // Check the previous item to ensure the inbox state is valid
        start -= 1;
        needs_consistency_check = true;
    }

    std::vector<unsigned char> tmp;
    tmp.reserve(32 * 2);
    rocksdb::Slice seq_batch_lower_bound;
    {
        auto ptr = reinterpret_cast<const char*>(tmp.data() + tmp.size());
        marshal_uint256_t(start, tmp);
        seq_batch_lower_bound = {ptr, 32};
    }
    auto seq_batch_it =
        tx.sequencerBatchItemGetIterator(&seq_batch_lower_bound);

    uint256_t prev_delayed_count = 0;
    rocksdb::Slice delayed_msg_lower_bound;
    std::unique_ptr<rocksdb::Iterator> delayed_msg_it;
    for (seq_batch_it->Seek(seq_batch_lower_bound); seq_batch_it->Valid();
         seq_batch_it->Next()) {
        auto item_key_ptr =
            reinterpret_cast<const unsigned char*>(seq_batch_it->key().data());
        auto item_value_ptr = reinterpret_cast<const unsigned char*>(
            seq_batch_it->value().data());
        auto item_value_end_ptr = item_value_ptr + seq_batch_it->value().size();
        auto last_sequence_number = extractUint256(item_key_ptr);
        auto item = deserializeSequencerBatchItem(
            last_sequence_number, item_value_ptr, item_value_end_ptr);

        if (needs_consistency_check) {
            if (start_acc && item.accumulator != *start_acc) {
                return {rocksdb::Status::NotFound(), {}};
            }
            needs_consistency_check = false;
            if (count == 0) {
                // Skip some possible work attempting to read delayed messages
                break;
            }
            prev_delayed_count = item.total_delayed_count;
            if (item.last_sequence_number >= index) {
                // We are in the middle of a delayed batch
                assert(!item.sequencer_message);
                // Offset prev_delayed_count by the distance to the end of the
                // batch
                prev_delayed_count -= item.last_sequence_number + 1 - index;
            } else {
                // We are just after this batch item
                assert(item.last_sequence_number + 1 == index);
                continue;
            }
        }

        if (item.sequencer_message) {
            messages.emplace_back(std::move(*item.sequencer_message),
                                  item.last_sequence_number, item.accumulator);
            if (prev_delayed_count != item.total_delayed_count) {
                throw std::runtime_error(
                    "Sequencer batch item included both sequencer message and "
                    "delayed messages");
            }
        } else if (item.total_delayed_count > prev_delayed_count) {
            if (!delayed_msg_it) {
                {
                    auto ptr =
                        reinterpret_cast<const char*>(tmp.data() + tmp.size());
                    marshal_uint256_t(prev_delayed_count, tmp);
                    delayed_msg_lower_bound = {ptr, 32};
                }
                delayed_msg_it =
                    tx.delayedMessageGetIterator(&delayed_msg_lower_bound);
                delayed_msg_it->Seek(delayed_msg_lower_bound);
            }

            while (delayed_msg_it->Valid() &&
                   prev_delayed_count < item.total_delayed_count &&
                   messages.size() < count) {
                auto delayed_key_ptr = reinterpret_cast<const unsigned char*>(
                    delayed_msg_it->key().data());
                auto delayed_value_ptr = reinterpret_cast<const unsigned char*>(
                    delayed_msg_it->value().data());
                auto delayed_value_end_ptr =
                    delayed_value_ptr + delayed_msg_it->value().size();
                if (extractUint256(delayed_key_ptr) != prev_delayed_count) {
                    throw std::runtime_error(
                        "Got wrong delayed message from database");
                }
                auto delayed_message = deserializeDelayedMessage(
                    prev_delayed_count, delayed_value_ptr,
                    delayed_value_end_ptr);
                auto new_seq_num = prev_delayed_count | (uint256_t(1) << 255);
                messages.emplace_back(std::move(delayed_message.message),
                                      new_seq_num, item.accumulator);
                prev_delayed_count += 1;
                delayed_msg_it->Next();
            }

            if (!delayed_msg_it->status().ok()) {
                return {delayed_msg_it->status(), {}};
            }
            if (messages.size() < count &&
                prev_delayed_count != item.total_delayed_count) {
                throw std::runtime_error(
                    "Sequencer batch item referenced nonexistent delayed "
                    "messages");
            }
        } else {
            // This batch item does nothing?
            assert(false);
        }
        if (messages.size() >= count) {
            break;
        }
        assert(item.last_sequence_number + 1 == index + messages.size());
    }

    if (!seq_batch_it->status().ok()) {
        return {seq_batch_it->status(), {}};
    }
    if (needs_consistency_check) {
        return {rocksdb::Status::NotFound(), {}};
    }

    return {rocksdb::Status::OK(), messages};
}

ValueResult<uint256_t> ArbCore::getNextSequencerBatchItemAccumulator(
    const ReadTransaction& tx,
    uint256_t sequence_number) const {
    std::vector<unsigned char> tmp;
    tmp.reserve(32);
    rocksdb::Slice seq_batch_lower_bound;
    {
        auto ptr = reinterpret_cast<const char*>(tmp.data());
        marshal_uint256_t(sequence_number, tmp);
        seq_batch_lower_bound = {ptr, 32};
    }
    auto seq_batch_it =
        tx.sequencerBatchItemGetIterator(&seq_batch_lower_bound);
    seq_batch_it->Seek(seq_batch_lower_bound);
    if (!seq_batch_it->Valid()) {
        if (seq_batch_it->status().ok()) {
            return {rocksdb::Status::NotFound(), 0};
        } else {
            return {seq_batch_it->status(), 0};
        }
    }

    auto value_ptr =
        reinterpret_cast<const unsigned char*>(seq_batch_it->value().data());
    auto accumulator = extractUint256(value_ptr);
    return {rocksdb::Status::OK(), accumulator};
}

ValueResult<std::vector<std::vector<unsigned char>>> ArbCore::getSends(
    uint256_t index,
    uint256_t count) const {
    ReadSnapshotTransaction tx(data_storage);

    if (count == 0) {
        return {rocksdb::Status::OK(), {}};
    }

    // Check if attempting to get entries past current valid sends
    auto send_count = sendInsertedCountImpl(tx);
    if (!send_count.status.ok()) {
        return {send_count.status, {}};
    }
    auto max_send_count = send_count.data;
    if (index >= max_send_count) {
        return {rocksdb::Status::NotFound(), {}};
    }
    if (index + count > max_send_count) {
        count = max_send_count - index;
    }

    std::vector<unsigned char> lower_key;
    marshal_uint256_t(index, lower_key);
    auto lower_slice = vecToSlice(lower_key);

    std::vector<unsigned char> upper_key;
    marshal_uint256_t(index + count, upper_key);
    auto upper_slice = vecToSlice(upper_key);

    auto it = tx.sendGetIterator(&lower_slice, &upper_slice);
    it->SeekToFirst();
    std::vector<std::vector<unsigned char>> send_data;
    while (it->Valid()) {
        auto value = it->value();
        // Skip inbox metadata
        auto data_start = value.data() + 64;
        auto data_end = value.data() + value.size();
        std::vector<unsigned char> data(data_start, data_end);
        send_data.push_back(data);
        it->Next();
    }

    return {it->status(), send_data};
}

ValueResult<uint256_t> ArbCore::getInboxAcc(uint256_t index) {
    ReadTransaction tx(data_storage);

    auto result = getNextSequencerBatchItemAccumulator(tx, index);
    if (!result.status.ok()) {
        return {result.status, 0};
    }

    return {rocksdb::Status::OK(), result.data};
}

ValueResult<uint256_t> ArbCore::getDelayedInboxAcc(uint256_t index) {
    ReadTransaction tx(data_storage);

    return getDelayedInboxAccImpl(tx, index);
}

ValueResult<uint256_t> ArbCore::getDelayedInboxAccImpl(
    const ReadTransaction& tx,
    uint256_t index) {
    std::vector<unsigned char> key_vec;
    marshal_uint256_t(index, key_vec);
    auto key_slice = vecToSlice(key_vec);
    auto result = tx.delayedMessageGetVector(key_slice);
    if (!result.status.ok()) {
        return {result.status, 0};
    }

    auto it = result.data.begin();
    uint256_t acc = deserializeDelayedMessageAccumulator(it);

    return {rocksdb::Status::OK(), acc};
}

ValueResult<std::pair<uint256_t, uint256_t>> ArbCore::getInboxAccPair(
    uint256_t index1,
    uint256_t index2) {
    ReadSnapshotTransaction tx(data_storage);

    auto result1 = getNextSequencerBatchItemAccumulator(tx, index1);
    if (!result1.status.ok()) {
        return {result1.status, {0, 0}};
    }

    auto result2 = getNextSequencerBatchItemAccumulator(tx, index2);
    if (!result2.status.ok()) {
        return {result2.status, {0, 0}};
    }

    return {rocksdb::Status::OK(), {result1.data, result2.data}};
}

ValueResult<size_t> ArbCore::countMatchingBatchAccs(
    std::vector<std::pair<uint256_t, uint256_t>> seq_nums_and_accs) const {
    // TODO: validate sequence numbers lies on batch boundaries
    if (seq_nums_and_accs.empty()) {
        return {rocksdb::Status::OK(), 0};
    }

    size_t matching = 0;
    std::vector<unsigned char> tmp;
    tmp.reserve(32 * 2);
    uint256_t first_seq = seq_nums_and_accs[0].first;
    rocksdb::Slice lower_bound;
    {
        auto ptr = reinterpret_cast<const char*>(tmp.data());
        marshal_uint256_t(first_seq, tmp);
        lower_bound = {ptr, 32};
    }

    ReadTransaction tx(data_storage);
    auto it = tx.sequencerBatchItemGetIterator(&lower_bound);
    for (auto& seq_and_acc : seq_nums_and_accs) {
        if (seq_and_acc.first < first_seq) {
            throw std::runtime_error(
                "countMatchingBatchAccs received unsorted parameters");
        }
        rocksdb::Slice key_slice;
        {
            tmp.resize(32);
            auto ptr = reinterpret_cast<const char*>(tmp.data() + tmp.size());
            marshal_uint256_t(seq_and_acc.first, tmp);
            key_slice = {ptr, 32};
        }
        it->Seek(key_slice);
        if (!it->Valid()) {
            if (!it->status().ok()) {
                return {it->status(), 0};
            }
            break;
        }
        auto value_ptr =
            reinterpret_cast<const unsigned char*>(it->value().data());
        auto have_acc = extractUint256(value_ptr);
        if (have_acc == seq_and_acc.second) {
            matching++;
        } else {
            break;
        }
    }

    return {rocksdb::Status::OK(), matching};
}

ValueResult<uint256_t> ArbCore::getDelayedMessagesToSequence(
    uint256_t max_block_number) const {
    ReadSnapshotTransaction tx(data_storage);

    auto total_delayed_seq_res = totalDelayedMessagesSequencedImpl(tx);
    if (!total_delayed_seq_res.status.ok()) {
        return {total_delayed_seq_res.status, 0};
    }

    auto total_delayed_res = delayedMessageEntryInsertedCountImpl(tx);
    if (!total_delayed_res.status.ok()) {
        return {total_delayed_res.status, 0};
    }

    // Perform a binary search to find the last matching delayed message
    // After the search, low should be just after the last matching message
    auto low = total_delayed_seq_res.data;
    auto high = total_delayed_res.data;
    while (low != high) {
        auto mid = (low + high) / 2;
        std::vector<unsigned char> mid_vec;
        marshal_uint256_t(mid, mid_vec);
        auto mid_res = tx.delayedMessageGetVector(vecToSlice(mid_vec));
        if (!mid_res.status.ok()) {
            return {mid_res.status, 0};
        }
        auto mid_data_it = mid_res.data.begin();
        auto mid_block = deserializeDelayedMessageBlockNumber(mid_data_it);

        if (mid_block > max_block_number) {
            high = mid;
        } else {
            low = mid + 1;
        }
    }

    return {rocksdb::Status::OK(), low};
}

std::unique_ptr<Machine> ArbCore::getLastMachine() {
    std::shared_lock<std::shared_mutex> guard(last_machine_mutex);
    return std::make_unique<Machine>(*last_machine);
}

MachineOutput ArbCore::getLastMachineOutput() {
    std::shared_lock<std::shared_mutex> guard(last_machine_mutex);
    return last_machine->machine_state.output;
}

uint256_t ArbCore::machineMessagesRead() {
    std::shared_lock<std::shared_mutex> guard(last_machine_mutex);
    assert(last_machine);
    if (last_machine) {
        return last_machine->machine_state.output.fully_processed_inbox.count;
    } else {
        return 0;
    }
}

ValueResult<std::unique_ptr<ExecutionCursor>> ArbCore::getExecutionCursor(
    uint256_t total_gas_used) {
    std::unique_ptr<ExecutionCursor> execution_cursor;
    {
        ReadSnapshotTransaction tx(data_storage);

        auto closest_checkpoint =
            getClosestExecutionMachine(tx, total_gas_used);
        if (std::holds_alternative<rocksdb::Status>(closest_checkpoint)) {
            std::cerr << "No execution machine available" << std::endl;
            return {std::get<rocksdb::Status>(closest_checkpoint), nullptr};
        }

        execution_cursor = std::make_unique<ExecutionCursor>(
            std::get<ExecutionCursor>(closest_checkpoint));
    }

    auto status =
        advanceExecutionCursorImpl(*execution_cursor, total_gas_used, false,
                                   coreConfig.message_process_count);

    if (!status.ok()) {
        std::cerr << "Couldn't advance execution machine" << std::endl;
    }

    return {status, std::move(execution_cursor)};
}

rocksdb::Status ArbCore::advanceExecutionCursor(
    ExecutionCursor& execution_cursor,
    uint256_t max_gas,
    bool go_over_gas) {
    auto gas_target = execution_cursor.getOutput().arb_gas_used + max_gas;
    {
        ReadSnapshotTransaction tx(data_storage);

        auto closest_checkpoint = getClosestExecutionMachine(tx, gas_target);
        if (std::holds_alternative<rocksdb::Status>(closest_checkpoint)) {
            return std::get<rocksdb::Status>(closest_checkpoint);
        }

        auto checkpoint_cursor = std::get<ExecutionCursor>(closest_checkpoint);
        bool already_newer = false;
        if (execution_cursor.getOutput().arb_gas_used +
                coreConfig.checkpoint_load_gas_cost >
            checkpoint_cursor.getOutput().arb_gas_used) {
            // The existing execution cursor is far enough ahead that running it
            // up to the target gas will be cheaper than loading the checkpoint
            // from disk and running it. We just need to check that the
            // execution cursor is still valid (a reorg hasn't occurred).
            if (isValid(tx,
                        execution_cursor.getOutput().fully_processed_inbox)) {
                // Execution cursor machine still valid, so use it
                already_newer = true;
            }
        }

        if (!already_newer) {
            execution_cursor = std::move(checkpoint_cursor);
        }
    }

    return advanceExecutionCursorImpl(execution_cursor, gas_target, go_over_gas,
                                      coreConfig.message_process_count);
}

MachineState& resolveExecutionVariant(std::unique_ptr<Machine>& mach) {
    return mach->machine_state;
}

MachineStateKeys& resolveExecutionVariant(MachineStateKeys& mach) {
    return mach;
}

std::unique_ptr<Machine>& ArbCore::resolveExecutionCursorMachine(
    const ReadTransaction& tx,
    ExecutionCursor& execution_cursor) {
    if (std::holds_alternative<MachineStateKeys>(execution_cursor.machine)) {
        auto machine_state_keys =
            std::get<MachineStateKeys>(execution_cursor.machine);
        // Cache isn't very relevant as we're lazy loading
        auto cache = ValueCache(1, 0);
        execution_cursor.machine =
            getMachineUsingStateKeys<Machine>(tx, machine_state_keys, cache);
    }
    return std::get<std::unique_ptr<Machine>>(execution_cursor.machine);
}

std::unique_ptr<Machine> ArbCore::takeExecutionCursorMachineImpl(
    const ReadTransaction& tx,
    ExecutionCursor& execution_cursor) {
    auto mach = std::move(resolveExecutionCursorMachine(tx, execution_cursor));
    execution_cursor.machine = MachineStateKeys{mach->machine_state};
    return mach;
}

std::unique_ptr<Machine> ArbCore::takeExecutionCursorMachine(
    ExecutionCursor& execution_cursor) {
    ReadSnapshotTransaction tx(data_storage);
    return takeExecutionCursorMachineImpl(tx, execution_cursor);
}

rocksdb::Status ArbCore::advanceExecutionCursorImpl(
    ExecutionCursor& execution_cursor,
    uint256_t total_gas_used,
    bool go_over_gas,
    size_t message_group_size) {
    auto handle_reorg = true;
    size_t reorg_attempts = 0;
    while (handle_reorg) {
        handle_reorg = false;
        if (reorg_attempts > 0) {
            if (reorg_attempts % 4 == 0) {
                std::cerr
                    << "Execution cursor has attempted to handle "
                    << reorg_attempts
                    << " reorgs. Checkpoints may be inconsistent with messages."
                    << std::endl;
            }
            assert(false);
            std::this_thread::sleep_for(std::chrono::milliseconds(250));
            if (reorg_attempts >= 16) {
                return rocksdb::Status::Busy();
            }
        }
        reorg_attempts++;

        while (true) {
            // Run machine until specified gas is reached
            MachineExecutionConfig execConfig;
            execConfig.max_gas = total_gas_used;
            execConfig.go_over_gas = go_over_gas;

            {
                ReadSnapshotTransaction tx(data_storage);

                auto& mach =
                    resolveExecutionCursorMachine(tx, execution_cursor);

                uint256_t gas_used = execution_cursor.getOutput().arb_gas_used;
                if (gas_used == total_gas_used) {
                    break;
                } else if (go_over_gas && gas_used > total_gas_used) {
                    break;
                } else if (!go_over_gas &&
                           gas_used + mach->machine_state.nextGasCost() >
                               total_gas_used) {
                    break;
                }

                auto get_messages_result = readNextMessages(
                    tx, execution_cursor.getOutput().fully_processed_inbox,
                    message_group_size);
                if (get_messages_result.status.IsNotFound()) {
                    // Reorg occurred, need to recreate machine
                    handle_reorg = true;
                    break;
                }
                if (!get_messages_result.status.ok()) {
                    std::cout << "Error getting messages for execution cursor"
                              << std::endl;
                    return get_messages_result.status;
                }
                execConfig.inbox_messages = std::move(get_messages_result.data);
            }

            auto& mach =
                std::get<std::unique_ptr<Machine>>(execution_cursor.machine);
            mach->machine_state.context = AssertionContext(execConfig);
            auto assertion = mach->run();
            if (assertion.gas_count == 0) {
                break;
            }
        }

        if (handle_reorg) {
            ReadSnapshotTransaction tx(data_storage);

            auto closest_checkpoint =
                getClosestExecutionMachine(tx, total_gas_used);
            if (std::holds_alternative<rocksdb::Status>(closest_checkpoint)) {
                std::cerr << "No execution machine available" << std::endl;
                return std::get<rocksdb::Status>(closest_checkpoint);
            }
            execution_cursor =
                std::move(std::get<ExecutionCursor>(closest_checkpoint));
        }
    }

    return rocksdb::Status::OK();
}

std::variant<rocksdb::Status, ExecutionCursor>
ArbCore::getClosestExecutionMachine(ReadTransaction& tx,
                                    const uint256_t& total_gas_used) {
    // Check if the cache contains a usable machine
    {
        std::shared_lock<std::shared_mutex> guard(old_machine_cache_mutex);
        auto cache_it = old_machine_cache.upper_bound(total_gas_used);
        if (cache_it != old_machine_cache.begin()) {
            cache_it--;
            return ExecutionCursor(
                std::make_unique<Machine>(*cache_it->second));
        }
    }

    // Find the nearest database checkpoint
    auto target_gas_used = total_gas_used;
    while (true) {
        const std::lock_guard<std::mutex> lock(core_reorg_mutex);
        auto checkpoint_result = getCheckpointUsingGas(tx, target_gas_used);

        if (std::holds_alternative<rocksdb::Status>(checkpoint_result)) {
            return std::get<rocksdb::Status>(checkpoint_result);
        }

        return ExecutionCursor(std::get<MachineStateKeys>(checkpoint_result));
    }
}

ValueResult<std::vector<MachineMessage>> ArbCore::readNextMessages(
    const ReadConsistentTransaction& tx,
    const InboxState& fully_processed_inbox,
    size_t count) const {
    std::vector<MachineMessage> messages;
    messages.reserve(count);

    auto raw_result = getMessagesImpl(tx, fully_processed_inbox.count, count,
                                      fully_processed_inbox.accumulator);
    if (!raw_result.status.ok()) {
        return {raw_result.status, messages};
    }

    for (auto& raw_message : raw_result.data) {
        auto message = extractInboxMessage(raw_message.message);
        message.inbox_sequence_number = raw_message.sequence_number;
        messages.emplace_back(message, raw_message.accumulator);
    }

    return {rocksdb::Status::OK(), messages};
}

bool ArbCore::isValid(const ReadTransaction& tx,
                      const InboxState& fully_processed_inbox) const {
    if (fully_processed_inbox.count == 0) {
        return true;
    }
    auto result = getNextSequencerBatchItemAccumulator(
        tx, fully_processed_inbox.count - 1);
    return result.status.ok() &&
           result.data == fully_processed_inbox.accumulator;
}

ValueResult<uint256_t> ArbCore::logInsertedCount() const {
    ReadTransaction tx(data_storage);

    return logInsertedCountImpl(tx);
}

ValueResult<uint256_t> ArbCore::logInsertedCountImpl(
    const ReadTransaction& tx) const {
    return tx.stateGetUint256(vecToSlice(log_inserted_key));
}
rocksdb::Status ArbCore::updateLogInsertedCount(ReadWriteTransaction& tx,
                                                const uint256_t& log_index) {
    std::vector<unsigned char> value;
    marshal_uint256_t(log_index, value);

    return tx.statePut(vecToSlice(log_inserted_key), vecToSlice(value));
}

ValueResult<uint256_t> ArbCore::logProcessedCount(ReadTransaction& tx) const {
    return tx.stateGetUint256(vecToSlice(log_processed_key));
}
rocksdb::Status ArbCore::updateLogProcessedCount(ReadWriteTransaction& tx,
                                                 rocksdb::Slice value_slice) {
    return tx.statePut(vecToSlice(log_processed_key), value_slice);
}

ValueResult<uint256_t> ArbCore::sendInsertedCount() const {
    ReadTransaction tx(data_storage);

    return sendInsertedCountImpl(tx);
}

ValueResult<uint256_t> ArbCore::sendInsertedCountImpl(
    const ReadTransaction& tx) const {
    return tx.stateGetUint256(vecToSlice(send_inserted_key));
}

rocksdb::Status ArbCore::updateSendInsertedCount(ReadWriteTransaction& tx,
                                                 const uint256_t& send_index) {
    std::vector<unsigned char> value;
    marshal_uint256_t(send_index, value);

    return tx.statePut(vecToSlice(send_inserted_key), vecToSlice(value));
}

ValueResult<uint256_t> ArbCore::sendProcessedCount(ReadTransaction& tx) const {
    return tx.stateGetUint256(vecToSlice(send_processed_key));
}
rocksdb::Status ArbCore::updateSendProcessedCount(ReadWriteTransaction& tx,
                                                  rocksdb::Slice value_slice) {
    return tx.statePut(vecToSlice(send_processed_key), value_slice);
}

ValueResult<uint256_t> ArbCore::schemaVersion(ReadTransaction& tx) const {
    return tx.stateGetUint256(vecToSlice(schema_version_key));
}
rocksdb::Status ArbCore::updateSchemaVersion(ReadWriteTransaction& tx,
                                             const uint256_t& schema_version) {
    std::vector<unsigned char> value;
    marshal_uint256_t(schema_version, value);

    return tx.statePut(vecToSlice(schema_version_key), vecToSlice(value));
}

ValueResult<uint256_t> ArbCore::messageEntryInsertedCount() const {
    ReadTransaction tx(data_storage);

    return messageEntryInsertedCountImpl(tx);
}

ValueResult<uint256_t> ArbCore::delayedMessageEntryInsertedCount() const {
    ReadTransaction tx(data_storage);

    return delayedMessageEntryInsertedCountImpl(tx);
}

ValueResult<uint256_t> ArbCore::messageEntryInsertedCountImpl(
    const ReadTransaction& tx) const {
    auto it = tx.sequencerBatchItemGetIterator();
    it->SeekToLast();
    if (it->Valid()) {
        auto key_ptr = reinterpret_cast<const unsigned char*>(it->key().data());
        auto seq_num = extractUint256(key_ptr);
        return {rocksdb::Status::OK(), seq_num + 1};
    } else {
        return {it->status(), 0};
    }
}

ValueResult<uint256_t> ArbCore::delayedMessageEntryInsertedCountImpl(
    const ReadTransaction& tx) const {
    auto it = tx.delayedMessageGetIterator();
    it->SeekToLast();
    if (it->Valid()) {
        auto key_ptr = reinterpret_cast<const unsigned char*>(it->key().data());
        auto seq_num = extractUint256(key_ptr);
        return {rocksdb::Status::OK(), seq_num + 1};
    } else {
        return {it->status(), 0};
    }
}

ValueResult<uint256_t> ArbCore::totalDelayedMessagesSequenced() const {
    ReadTransaction tx(data_storage);

    return totalDelayedMessagesSequencedImpl(tx);
}

ValueResult<uint256_t> ArbCore::totalDelayedMessagesSequencedImpl(
    const ReadTransaction& tx) const {
    auto it = tx.sequencerBatchItemGetIterator();
    it->SeekToLast();
    if (it->Valid()) {
        auto key_ptr = reinterpret_cast<const unsigned char*>(it->key().data());
        auto value_ptr =
            reinterpret_cast<const unsigned char*>(it->value().data());
        auto value_end_ptr = value_ptr + it->value().size();
        auto item = deserializeSequencerBatchItem(extractUint256(key_ptr),
                                                  value_ptr, value_end_ptr);
        return {rocksdb::Status::OK(), item.total_delayed_count};
    } else {
        return {it->status(), 0};
    }
}

// addMessages adds the next batch of messages to the machine.  If there is
// a reorg, the amount of gas used by the last checkpoint is returned.
ValueResult<std::optional<uint256_t>> ArbCore::addMessages(
    const ArbCore::message_data_struct& data,
    ValueCache& cache) {
    std::optional<uint256_t> last_gas_used;
    std::vector<std::pair<SequencerBatchItem, rocksdb::Slice>> seq_batch_items;
    for (auto& bytes : data.sequencer_batch_items) {
        auto it = bytes.begin();
        auto last_seq_num = extractUint256(it);
        rocksdb::Slice value_slice = {reinterpret_cast<const char*>(&*it),
                                      static_cast<size_t>(bytes.end() - it)};
        auto seq_message =
            deserializeSequencerBatchItem(last_seq_num, it, bytes.end());
        seq_batch_items.emplace_back(seq_message, value_slice);
    }

    std::vector<std::pair<DelayedMessage, rocksdb::Slice>> delayed_messages;
    for (auto& bytes : data.delayed_messages) {
        auto it = bytes.begin();
        auto seq_num = extractUint256(it);
        rocksdb::Slice value_slice = {reinterpret_cast<const char*>(&*it),
                                      static_cast<size_t>(bytes.end() - it)};
        auto delayed_message =
            deserializeDelayedMessage(seq_num, it, bytes.end());
        delayed_messages.emplace_back(delayed_message, value_slice);
    }

    std::optional<uint256_t> reorging_to_count;
    SequencerBatchItem prev_item;
    {
        std::vector<unsigned char> tmp;
        tmp.reserve(32);
        ReadWriteTransaction tx(data_storage);
        size_t duplicate_seq_batch_items = 0;

        if (data.reorg_batch_items) {
            tmp.clear();
            marshal_uint256_t(*data.reorg_batch_items, tmp);
            rocksdb::Slice start_slice = vecToSlice(tmp);

            auto seq_batch_it = tx.sequencerBatchItemGetIterator(&start_slice);
            seq_batch_it->Seek(start_slice);
            bool deleted_any = false;
            while (seq_batch_it->Valid()) {
                auto status = tx.sequencerBatchItemDelete(seq_batch_it->key());
                if (!status.ok()) {
                    return {status, std::nullopt};
                }
                deleted_any = true;
                seq_batch_it->Next();
            }
            if (!seq_batch_it->status().ok()) {
                return {seq_batch_it->status(), std::nullopt};
            }
            if (deleted_any) {
                reorging_to_count = *data.reorg_batch_items;
            }
        }

        if (!seq_batch_items.empty()) {
            uint256_t start = message_data.previous_message_count;
            bool checking_prev = false;
            if (start > 0) {
                start -= 1;
                checking_prev = true;
            }
            tmp.clear();
            marshal_uint256_t(start, tmp);
            rocksdb::Slice start_slice = vecToSlice(tmp);
            auto seq_batch_it = tx.sequencerBatchItemGetIterator();

            if (checking_prev) {
                seq_batch_it->Seek(start_slice);
                if (!seq_batch_it->status().ok()) {
                    return {seq_batch_it->status(), std::nullopt};
                }
                if (!seq_batch_it->Valid()) {
                    std::cerr << "addMessages: previous batch item not found"
                              << std::endl;
                    return {rocksdb::Status::NotFound(), std::nullopt};
                }
                auto key_ptr = reinterpret_cast<const unsigned char*>(
                    seq_batch_it->key().data());
                auto value_ptr = reinterpret_cast<const unsigned char*>(
                    seq_batch_it->value().data());
                auto value_end_ptr = value_ptr + seq_batch_it->value().size();
                auto db_item = deserializeSequencerBatchItem(
                    extractUint256(key_ptr), value_ptr, value_end_ptr);

                if (db_item.last_sequence_number != start) {
                    throw std::runtime_error(
                        "previous_message_count didn't fall on batch item "
                        "boundary");
                }
                if (db_item.accumulator != data.previous_batch_acc) {
                    throw std::runtime_error("prev_batch_acc didn't match");
                }
                prev_item = db_item;
                seq_batch_it->Next();
            } else {
                seq_batch_it->Seek(start_slice);
            }

            for (auto& item_and_bytes : seq_batch_items) {
                if (!seq_batch_it->Valid()) {
                    if (!seq_batch_it->status().ok()) {
                        return {seq_batch_it->status(), std::nullopt};
                    }
                    break;
                }

                auto& item = item_and_bytes.first;
                auto value_ptr = reinterpret_cast<const unsigned char*>(
                    seq_batch_it->value().data());
                auto accumulator =
                    deserializeSequencerBatchItemAccumulator(value_ptr);

                if (accumulator != item.accumulator) {
                    std::cerr << "INBOX FORCED REORG at sequence number "
                              << item.last_sequence_number << std::endl
                              << "Previous accumulator: " << accumulator
                              << std::endl
                              << "New accumulator:      " << item.accumulator
                              << std::endl;
                    if (item.last_sequence_number == 0) {
                        reorging_to_count = 0;
                    } else {
                        reorging_to_count = prev_item.last_sequence_number + 1;
                    }

                    // Ideally we would use DeleteRange here, but as far as I
                    // can tell it isn't supported on transactions.
                    while (seq_batch_it->Valid()) {
                        auto status =
                            tx.sequencerBatchItemDelete(seq_batch_it->key());
                        if (!status.ok()) {
                            return {status, std::nullopt};
                        }
                        seq_batch_it->Next();
                        if (!seq_batch_it->status().ok()) {
                            return {seq_batch_it->status(), std::nullopt};
                        }
                    }
                    break;
                }
                prev_item = item;
                duplicate_seq_batch_items++;
                seq_batch_it->Next();
            }
        }

        if (!delayed_messages.empty()) {
            auto delayed_msg_seq_res = totalDelayedMessagesSequencedImpl(tx);
            if (!delayed_msg_seq_res.status.ok()) {
                return {delayed_msg_seq_res.status, std::nullopt};
            }
            uint256_t start = delayed_messages[0].first.delayed_sequence_number;
            bool checking_prev = false;
            if (start > 0) {
                start -= 1;
                checking_prev = true;
            }
            tmp.clear();
            marshal_uint256_t(start, tmp);
            rocksdb::Slice lower_bound = vecToSlice(tmp);

            auto delayed_it = tx.delayedMessageGetIterator(&lower_bound);
            delayed_it->Seek(lower_bound);
            uint256_t prev_acc = 0;
            auto inserting = false;
            for (auto& item : delayed_messages) {
                auto& message = item.first;
                auto& value_slice = item.second;

                if (!inserting && !delayed_it->Valid()) {
                    if (!delayed_it->status().ok()) {
                        return {delayed_it->status(), std::nullopt};
                    }
                    if (checking_prev) {
                        throw std::runtime_error(
                            "Previous delayed message not found");
                    }
                    inserting = true;
                }

                if (!inserting) {
                    auto value_ptr = reinterpret_cast<const unsigned char*>(
                        delayed_it->value().data());
                    auto db_accumulator =
                        deserializeDelayedMessageAccumulator(value_ptr);

                    if (checking_prev) {
                        prev_acc = db_accumulator;
                        checking_prev = false;

                        delayed_it->Next();
                        if (delayed_it->Valid()) {
                            value_ptr = reinterpret_cast<const unsigned char*>(
                                delayed_it->value().data());
                            db_accumulator =
                                deserializeDelayedMessageAccumulator(value_ptr);
                        } else {
                            if (!delayed_it->status().ok()) {
                                return {delayed_it->status(), std::nullopt};
                            }
                            inserting = true;
                        }
                    }

                    if (message.delayed_accumulator == db_accumulator) {
                        prev_acc = db_accumulator;
                        delayed_it->Next();
                    } else {
                        if (message.delayed_sequence_number <
                            delayed_msg_seq_res.data) {
                            throw std::runtime_error(
                                "Attempted to reorg sequenced delayed "
                                "messages");
                        }
                        // Ideally we would use DeleteRange here, but as far as
                        // I can tell it isn't supported on transactions.
                        while (delayed_it->Valid()) {
                            auto status =
                                tx.delayedMessageDelete(delayed_it->key());
                            if (!status.ok()) {
                                return {status, std::nullopt};
                            }
                            delayed_it->Next();
                            if (!delayed_it->status().ok()) {
                                return {delayed_it->status(), std::nullopt};
                            }
                        }
                        inserting = true;
                    }
                }

                if (inserting) {
                    auto expected_acc = hash_inbox(prev_acc, message.message);
                    if (expected_acc != message.delayed_accumulator) {
                        throw std::runtime_error(
                            "Unexpected delayed accumulator");
                    }
                    prev_acc = message.delayed_accumulator;

                    std::vector<unsigned char> key_vec;
                    marshal_uint256_t(message.delayed_sequence_number, key_vec);
                    auto key_slice = vecToSlice(key_vec);
                    auto status = tx.delayedMessagePut(key_slice, value_slice);
                    if (!status.ok()) {
                        return {status, std::nullopt};
                    }
                }
            }
        }

        for (size_t i = duplicate_seq_batch_items; i < seq_batch_items.size();
             i++) {
            auto& item_and_slice = seq_batch_items[i];
            auto& item = item_and_slice.first;
            uint256_t delayed_acc;
            uint256_t expected_last_seq_num = 0;
            if (prev_item.accumulator != 0) {
                expected_last_seq_num = prev_item.last_sequence_number + 1;
            }
            if (item.total_delayed_count > prev_item.total_delayed_count) {
                expected_last_seq_num += item.total_delayed_count -
                                         prev_item.total_delayed_count - 1;
                if (item.sequencer_message) {
                    throw std::runtime_error(
                        "Attempted to add sequencer batch item with both "
                        "sequencer message and delayed messages");
                }
                auto res =
                    getDelayedInboxAccImpl(tx, item.total_delayed_count - 1);
                if (!res.status.ok()) {
                    std::cerr << "ArbCore failed to lookup delayed message "
                                 "accumulator"
                              << std::endl;
                    return {res.status, std::nullopt};
                }
                delayed_acc = res.data;
            } else if (item.total_delayed_count <
                       prev_item.total_delayed_count) {
                throw std::runtime_error(
                    "Attempted to add sequencer batch item that decreases "
                    "total messages read");
            }
            if (item.last_sequence_number != expected_last_seq_num) {
                throw std::runtime_error(
                    "Attempted to add sequencer batch item with unexpected "
                    "sequence number");
            }
            auto expected_acc = item.computeAccumulator(
                prev_item.accumulator, prev_item.total_delayed_count,
                delayed_acc);
            if (item.accumulator == 0) {
                item.accumulator = expected_acc;
                std::vector<unsigned char> acc_bytes;
                marshal_uint256_t(item.accumulator, acc_bytes);
                std::copy(acc_bytes.begin(), acc_bytes.end(),
                          const_cast<char*>(item_and_slice.second.data()));
            } else if (item.accumulator != expected_acc) {
                throw std::runtime_error(
                    "Sequencer batch item accumulator didn't match recomputed "
                    "value");
            }
            prev_item = item;
            std::vector<unsigned char> key_vec;
            marshal_uint256_t(item.last_sequence_number, key_vec);
            auto status = tx.sequencerBatchItemPut(vecToSlice(key_vec),
                                                   item_and_slice.second);
            if (!status.ok()) {
                return {status, std::nullopt};
            }
        }
        auto status = tx.commit();
        if (!status.ok()) {
            return {status, std::nullopt};
        }
    }
    if (reorging_to_count) {
        auto status =
            reorgToMessageCountOrBefore(*reorging_to_count, false, cache);
        if (!status.ok()) {
            return {status, std::nullopt};
        }

        last_gas_used = maxCheckpointGas();
    }
    return {rocksdb::Status::OK(), last_gas_used};
}

// deleteLogsStartingAt deletes the given index along with any
// newer logs. Returns std::nullopt if nothing deleted.
std::optional<rocksdb::Status> deleteLogsStartingAt(ReadWriteTransaction& tx,
                                                    uint256_t log_index) {
    auto it = tx.logGetIterator();

    // Find first message to delete
    std::vector<unsigned char> key;
    marshal_uint256_t(log_index, key);
    it->Seek(vecToSlice(key));
    if (it->status().IsNotFound()) {
        // Nothing to delete
        return std::nullopt;
    }
    if (!it->status().ok()) {
        return it->status();
    }

    while (it->Valid()) {
        // Remove reference to value
        auto value_hash_ptr = reinterpret_cast<const char*>(it->value().data());
        deleteValue(tx, deserializeUint256t(value_hash_ptr));

        it->Next();
    }
    if (!it->status().ok()) {
        return it->status();
    }

    return rocksdb::Status::OK();
}

void ArbCore::handleLogsCursorRequested(ReadTransaction& tx,
                                        size_t cursor_index,
                                        ValueCache& cache) {
    if (cursor_index >= logs_cursors.size()) {
        std::cerr << "Invalid logsCursor index: " << cursor_index << "\n";
        throw std::runtime_error("Invalid logsCursor index");
    }

    const std::lock_guard<std::mutex> lock(
        logs_cursors[cursor_index].reorg_mutex);

    logs_cursors[cursor_index].data.clear();

    // Provide requested logs
    auto log_inserted_count = logInsertedCountImpl(tx);
    if (!log_inserted_count.status.ok()) {
        logs_cursors[cursor_index].error_string =
            log_inserted_count.status.ToString();
        logs_cursors[cursor_index].status = DataCursor::ERROR;

        std::cerr << "logscursor index " << cursor_index
                  << " error getting inserted count: "
                  << log_inserted_count.status.ToString() << std::endl;
        return;
    }

    auto current_count_result =
        logsCursorGetCurrentTotalCount(tx, cursor_index);
    if (!current_count_result.status.ok()) {
        logs_cursors[cursor_index].error_string =
            current_count_result.status.ToString();
        logs_cursors[cursor_index].status = DataCursor::ERROR;

        std::cerr << "logscursor index" << cursor_index
                  << " error getting cursor current total count: "
                  << current_count_result.status.ToString() << std::endl;
        return;
    }

    if (current_count_result.data == log_inserted_count.data) {
        // No new messages

        if (!logs_cursors[cursor_index].deleted_data.empty()) {
            // No new messages, but there are deleted messages to process
            logs_cursors[cursor_index].status = DataCursor::READY;
        }

        return;
    }
    if (current_count_result.data > log_inserted_count.data) {
        logs_cursors[cursor_index].error_string =
            "current_count_result greater than log_inserted_count";
        logs_cursors[cursor_index].status = DataCursor::ERROR;

        std::cerr << "handleLogsCursor current count: "
                  << current_count_result.data << " > "
                  << " log inserted count: " << log_inserted_count.data
                  << std::endl;
        return;
    }
    if (current_count_result.data +
            logs_cursors[cursor_index].number_requested >
        log_inserted_count.data) {
        // Too many entries requested
        logs_cursors[cursor_index].number_requested =
            log_inserted_count.data - current_count_result.data;
    }
    if (logs_cursors[cursor_index].number_requested == 0) {
        logs_cursors[cursor_index].status = DataCursor::READY;
        // No new logs to provide
        return;
    }
    auto requested_logs =
        getLogs(current_count_result.data,
                logs_cursors[cursor_index].number_requested, cache);
    if (!requested_logs.status.ok()) {
        logs_cursors[cursor_index].error_string =
            requested_logs.status.ToString();
        logs_cursors[cursor_index].status = DataCursor::ERROR;

        std::cerr << "logscursor index " << cursor_index
                  << " error getting logs: " << requested_logs.status.ToString()
                  << std::endl;
        return;
    }
    logs_cursors[cursor_index].data = std::move(requested_logs.data);
    logs_cursors[cursor_index].status = DataCursor::READY;
}

// handleLogsCursorReorg must be called before logs are deleted.
// Note that cursor reorg never adds new messages, but might add deleted
// messages.
rocksdb::Status ArbCore::handleLogsCursorReorg(size_t cursor_index,
                                               uint256_t log_count,
                                               ValueCache& cache) {
    if (cursor_index >= logs_cursors.size()) {
        std::cerr << "Invalid logsCursor index: " << cursor_index << "\n";
        throw std::runtime_error("Invalid logsCursor index");
    }

    ReadWriteTransaction tx(data_storage);

    const std::lock_guard<std::mutex> lock(
        logs_cursors[cursor_index].reorg_mutex);

    auto current_count_result =
        logsCursorGetCurrentTotalCount(tx, cursor_index);
    if (!current_count_result.status.ok()) {
        std::cerr << "Unable to get logs cursor current total count: "
                  << cursor_index << "\n";
        return current_count_result.status;
    }

    if (current_count_result.data >
        logs_cursors[cursor_index].pending_total_count) {
        logs_cursors[cursor_index].pending_total_count =
            current_count_result.data;
    }

    if (log_count < logs_cursors[cursor_index].pending_total_count) {
        // Need to save logs that will be deleted
        auto logs = getLogsNoLock(
            tx, log_count,
            logs_cursors[cursor_index].pending_total_count - log_count, cache);
        if (!logs.status.ok()) {
            std::cerr << "Error getting "
                      << logs_cursors[cursor_index].pending_total_count -
                             log_count
                      << " logs starting at " << log_count
                      << " in Cursor reorg : " << logs.status.ToString()
                      << "\n";
            return logs.status;
        }
        logs_cursors[cursor_index].deleted_data.insert(
            logs_cursors[cursor_index].deleted_data.end(), logs.data.rbegin(),
            logs.data.rend());

        logs_cursors[cursor_index].pending_total_count = log_count;

        if (current_count_result.data > log_count) {
            auto status =
                logsCursorSaveCurrentTotalCount(tx, cursor_index, log_count);
            if (!status.ok()) {
                std::cerr << "unable to save current total count during reorg"
                          << std::endl;
                return status;
            }
        }
    }

    if (!logs_cursors[cursor_index].data.empty()) {
        if (current_count_result.data >= log_count) {
            // Don't save anything
            logs_cursors[cursor_index].data.clear();
        } else if (current_count_result.data +
                       logs_cursors[cursor_index].data.size() >
                   log_count) {
            // Only part of the data needs to be removed
            auto logs_to_keep = intx::narrow_cast<size_t>(
                log_count - current_count_result.data);
            logs_cursors[cursor_index].data.erase(
                logs_cursors[cursor_index].data.begin() + logs_to_keep,
                logs_cursors[cursor_index].data.end());
        }
    }

    if (logs_cursors[cursor_index].status == DataCursor::READY &&
        logs_cursors[cursor_index].data.empty() &&
        logs_cursors[cursor_index].deleted_data.empty()) {
        logs_cursors[cursor_index].status = DataCursor::REQUESTED;
    }

    return tx.commit();
}

bool ArbCore::logsCursorRequest(size_t cursor_index, uint256_t count) {
    if (cursor_index >= logs_cursors.size()) {
        std::cerr << "Invalid logsCursor index: " << cursor_index << "\n";
        throw std::runtime_error("Invalid logsCursor index");
    }

    if (logs_cursors[cursor_index].status != DataCursor::EMPTY) {
        return false;
    }

    logs_cursors[cursor_index].number_requested = count;
    logs_cursors[cursor_index].status = DataCursor::REQUESTED;

    return true;
}

ValueResult<ArbCore::logscursor_logs> ArbCore::logsCursorGetLogs(
    size_t cursor_index) {
    if (cursor_index >= logs_cursors.size()) {
        std::cerr << "Invalid logsCursor index: " << cursor_index << "\n";
        throw std::runtime_error("Invalid logsCursor index");
    }

    const std::lock_guard<std::mutex> lock(
        logs_cursors[cursor_index].reorg_mutex);

    DataCursor::status_enum status = logs_cursors[cursor_index].status;
    if (status == DataCursor::REQUESTED) {
        // No new logs yet
        return {rocksdb::Status::TryAgain(), {}};
    } else if (status != DataCursor::READY) {
        throw std::runtime_error("Unexpected logsCursor status " + status);
    }

    ReadTransaction tx(data_storage);
    auto current_count_result =
        logsCursorGetCurrentTotalCount(tx, cursor_index);
    if (!current_count_result.status.ok()) {
        std::cerr << "logs cursor " << cursor_index
                  << " unable to get current total count: "
                  << current_count_result.status.ToString() << "\n";
        return {current_count_result.status, {}};
    }

    logs_cursors[cursor_index].pending_total_count =
        current_count_result.data + logs_cursors[cursor_index].data.size();

    ArbCore::logscursor_logs logs{};
    logs.first_log_index = current_count_result.data;
    logs.logs = std::move(logs_cursors[cursor_index].data);
    logs.deleted_logs = std::move(logs_cursors[cursor_index].deleted_data);
    logs_cursors[cursor_index].data.clear();
    logs_cursors[cursor_index].deleted_data.clear();
    logs_cursors[cursor_index].status = DataCursor::DELIVERED;

    return {rocksdb::Status::OK(), std::move(logs)};
}

bool ArbCore::logsCursorConfirmReceived(size_t cursor_index) {
    if (cursor_index >= logs_cursors.size()) {
        std::cerr << "Invalid logsCursor index: " << cursor_index << "\n";
        throw std::runtime_error("Invalid logsCursor index");
    }

    const std::lock_guard<std::mutex> lock(
        logs_cursors[cursor_index].reorg_mutex);

    if (logs_cursors[cursor_index].status != DataCursor::DELIVERED) {
        logs_cursors[cursor_index].error_string =
            "logsCursorConfirmReceived called at wrong state";
        std::cerr << "logsCursorConfirmReceived called at wrong state: "
                  << logs_cursors[cursor_index].status << "\n";
        logs_cursors[cursor_index].status = DataCursor::ERROR;
        return false;
    }

    if (!logs_cursors[cursor_index].deleted_data.empty()) {
        // Deleted logs were added since the last time logsCursorGetLogs was
        // called, so need to call logsCursorGetLogs again
        logs_cursors[cursor_index].status = DataCursor::READY;
        return false;
    }

    ReadWriteTransaction tx(data_storage);
    auto status = logsCursorSaveCurrentTotalCount(
        tx, cursor_index, logs_cursors[cursor_index].pending_total_count);
    tx.commit();

    logs_cursors[cursor_index].status = DataCursor::EMPTY;

    return true;
}

bool ArbCore::logsCursorCheckError(size_t cursor_index) const {
    if (cursor_index >= logs_cursors.size()) {
        std::cerr << "Invalid logsCursor index: " << cursor_index << "\n";
        throw std::runtime_error("Invalid logsCursor index");
    }

    return logs_cursors[cursor_index].status == DataCursor::ERROR;
}

ValueResult<uint256_t> ArbCore::logsCursorPosition(size_t cursor_index) const {
    if (cursor_index >= logs_cursors.size()) {
        std::cerr << "Invalid logsCursor index: " << cursor_index << "\n";
        throw std::runtime_error("Invalid logsCursor index");
    }

    ReadTransaction tx(data_storage);
    return logsCursorGetCurrentTotalCount(tx, cursor_index);
}

std::string ArbCore::logsCursorClearError(size_t cursor_index) {
    if (cursor_index >= logs_cursors.size()) {
        std::cerr << "Invalid logsCursor index: " << cursor_index << "\n";
        return "Invalid logsCursor index";
    }

    const std::lock_guard<std::mutex> lock(
        logs_cursors[cursor_index].reorg_mutex);

    if (logs_cursors[cursor_index].status != DataCursor::ERROR) {
        std::cerr << "logsCursorClearError called when status not ERROR"
                  << std::endl;
        return "logsCursorClearError called when status not ERROR";
    }

    auto str = logs_cursors[cursor_index].error_string;
    logs_cursors[cursor_index].error_string.clear();
    logs_cursors[cursor_index].data.clear();
    logs_cursors[cursor_index].deleted_data.clear();
    logs_cursors[cursor_index].status = DataCursor::EMPTY;

    return str;
}

rocksdb::Status ArbCore::logsCursorSaveCurrentTotalCount(
    ReadWriteTransaction& tx,
    size_t cursor_index,
    uint256_t count) {
    std::vector<unsigned char> value_data;
    marshal_uint256_t(count, value_data);
    return tx.statePut(vecToSlice(logs_cursors[cursor_index].current_total_key),
                       vecToSlice(value_data));
}

ValueResult<uint256_t> ArbCore::logsCursorGetCurrentTotalCount(
    const ReadTransaction& tx,
    size_t cursor_index) const {
    return tx.stateGetUint256(
        vecToSlice(logs_cursors[cursor_index].current_total_key));
}

rocksdb::Status ArbCore::saveSideloadPosition(ReadWriteTransaction& tx,
                                              const uint256_t& block_number,
                                              const uint256_t& arb_gas_used) {
    std::vector<unsigned char> key;
    marshal_uint256_t(block_number, key);
    auto key_slice = vecToSlice(key);

    std::vector<unsigned char> value;
    marshal_uint256_t(arb_gas_used, value);
    auto value_slice = vecToSlice(value);

    return tx.sideloadPut(key_slice, value_slice);
}

ValueResult<uint256_t> ArbCore::getSideloadPosition(
    ReadTransaction& tx,
    const uint256_t& block_number) {
    std::vector<unsigned char> key;
    marshal_uint256_t(block_number, key);
    auto key_slice = vecToSlice(key);

    auto it = tx.sideloadGetIterator();

    it->SeekForPrev(key_slice);

    auto s = it->status();
    if (!s.ok()) {
        return {s, 0};
    }

    if (!it->Valid()) {
        return {rocksdb::Status::NotFound(), 0};
    }

    auto value_slice = it->value();

    return {s, intx::be::unsafe::load<uint256_t>(
                   reinterpret_cast<const unsigned char*>(value_slice.data()))};
}

rocksdb::Status ArbCore::deleteSideloadsStartingAt(
    ReadWriteTransaction& tx,
    const uint256_t& block_number) {
    // Clear the cache
    timed_sideload_cache.reorg(block_number);
    {
        std::unique_lock<std::shared_mutex> guard(lru_sideload_cache_mutex);
        auto it = lru_sideload_cache.lower_bound(block_number);
        while (it != lru_sideload_cache.end()) {
            it = lru_sideload_cache.erase(it);
        }
    }

    // Clear the DB
    std::vector<unsigned char> key;
    marshal_uint256_t(block_number, key);
    auto key_slice = vecToSlice(key);

    auto it = tx.sideloadGetIterator();

    it->Seek(key_slice);

    while (it->Valid()) {
        tx.sideloadDelete(it->key());
        it->Next();
    }
    auto s = it->status();
    if (s.IsNotFound()) {
        s = rocksdb::Status::OK();
    }
    return s;
}

ValueResult<std::unique_ptr<Machine>> ArbCore::getMachineForSideload(
    const uint256_t& block_number,
    bool allow_slow_lookup) {
    // Check the cache
    if (auto cached_machine = timed_sideload_cache.get(block_number)) {
        return {rocksdb::Status::OK(), std::move(cached_machine)};
    }
    {
        std::shared_lock<std::shared_mutex> lock(lru_sideload_cache_mutex);
        // Look for the first value after the value we want
        auto it = lru_sideload_cache.upper_bound(block_number);
        if (it != lru_sideload_cache.begin()) {
            // Go back a value to find the one we want
            it--;
            return {rocksdb::Status::OK(),
                    std::make_unique<Machine>(*it->second)};
        }

        if (!allow_slow_lookup) {
            // Don't try to query database
            return {rocksdb::Status::NotFound(), nullptr};
        }
    }

    if (!allow_slow_lookup) {
        // Don't try to query database
        return {rocksdb::Status::OK(), nullptr};
    }

    uint256_t gas_target;
    std::unique_ptr<ExecutionCursor> execution_cursor;
    {
        // Not found in cache, try the DB
        ReadSnapshotTransaction tx(data_storage);
        auto position_res = getSideloadPosition(tx, block_number);
        if (!position_res.status.ok()) {
            return {position_res.status, std::unique_ptr<Machine>(nullptr)};
        }

        auto closest_checkpoint =
            getClosestExecutionMachine(tx, position_res.data);
        if (std::holds_alternative<rocksdb::Status>(closest_checkpoint)) {
            return {std::get<rocksdb::Status>(closest_checkpoint), nullptr};
        }

        gas_target = position_res.data;
        execution_cursor = std::make_unique<ExecutionCursor>(
            std::get<ExecutionCursor>(closest_checkpoint));
    }

    auto status = advanceExecutionCursorImpl(
        *execution_cursor, gas_target, false, coreConfig.message_process_count);

    ReadSnapshotTransaction tx(data_storage);
    return {status, takeExecutionCursorMachineImpl(tx, *execution_cursor)};
}

uint64_t seconds_since_epoch() {
    return std::chrono::duration_cast<std::chrono::seconds>(
               std::chrono::system_clock::now().time_since_epoch())
        .count();
}<|MERGE_RESOLUTION|>--- conflicted
+++ resolved
@@ -42,11 +42,7 @@
 #endif
 
 namespace {
-<<<<<<< HEAD
-constexpr uint256_t arbcore_schema_version = 2;
-=======
 constexpr uint256_t arbcore_schema_version = 3;
->>>>>>> 34297702
 constexpr auto log_inserted_key = std::array<char, 1>{-60};
 constexpr auto log_processed_key = std::array<char, 1>{-61};
 constexpr auto send_inserted_key = std::array<char, 1>{-62};
@@ -1123,13 +1119,8 @@
     }
 
     auto log_index = log_result.data;
-<<<<<<< HEAD
-    for (const auto& val : vals) {
-        auto value_result = saveValue(tx, val);
-=======
     for (const auto& log : logs) {
-        auto value_result = saveValue(tx, log.val, *core_code);
->>>>>>> 34297702
+        auto value_result = saveValue(tx, log.val);
         if (!value_result.status.ok()) {
             return value_result.status;
         }
@@ -1192,19 +1183,13 @@
     marshal_uint256_t(index + count, upper_key);
     auto upper_slice = vecToSlice(upper_key);
 
-<<<<<<< HEAD
-    std::vector<value> logs;
-    for (const auto& hash : hash_result.data) {
-        auto val_result = getValue(tx, hash, valueCache, false);
-=======
     auto it = tx.logGetIterator(&lower_slice, &upper_slice);
     it->SeekToFirst();
     std::vector<MachineEmission<value>> logs;
     while (it->Valid()) {
         auto info = it->value().data();
         auto hash = extractUint256(info);
-        auto val_result = getValue(tx, hash, valueCache);
->>>>>>> 34297702
+        auto val_result = getValue(tx, hash, valueCache, false);
         if (std::holds_alternative<rocksdb::Status>(val_result)) {
             return {std::get<rocksdb::Status>(val_result), {}};
         }
