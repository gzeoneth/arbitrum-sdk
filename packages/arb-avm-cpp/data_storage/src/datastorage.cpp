--- conflicted
+++ resolved
@@ -93,17 +93,12 @@
     column_descriptors[DEFAULT_COLUMN] = {rocksdb::kDefaultColumnFamilyName,
                                           small_cf_options};
     column_descriptors[STATE_COLUMN] = {"states", small_cf_options};
-<<<<<<< HEAD
-    column_descriptors[CHECKPOINT_COLUMN] = {"checkpoints", cf_options};
+    column_descriptors[CHECKPOINT_COLUMN] = {"checkpoints", small_cf_options};
     column_descriptors[DELAYEDMESSAGE_COLUMN] = {"delayedmessages", cf_options};
     column_descriptors[SEQUENCERBATCHITEM_COLUMN] = {"sequencerbatchitems",
                                                      cf_options};
     column_descriptors[SEQUENCERBATCH_COLUMN] = {"sequencerbatches",
                                                  cf_options};
-=======
-    column_descriptors[CHECKPOINT_COLUMN] = {"checkpoints", small_cf_options};
-    column_descriptors[MESSAGEENTRY_COLUMN] = {"messageentries", cf_options};
->>>>>>> c3e1b35a
     column_descriptors[LOG_COLUMN] = {"logs", cf_options};
     column_descriptors[SEND_COLUMN] = {"sends", cf_options};
     column_descriptors[SIDELOAD_COLUMN] = {"sideloads", small_cf_options};
