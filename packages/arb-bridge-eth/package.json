{
  "name": "arb-bridge-eth",
  "private": true,
  "version": "0.7.2",
  "description": "",
  "author": "Offchain Labs, Inc.",
  "license": "Apache-2.0",
  "repository": {
    "type": "git",
    "url": "git+https://github.com/OffchainLabs/arbitrum.git"
  },
  "bugs": {
    "url": "https://github.com/offchainlabs/arbitrum/issues"
  },
  "homepage": "https://offchainlabs.com/",
  "directories": {
    "test": "test"
  },
  "scripts": {
    "build": "hardhat compile",
    "test": "hardhat test test/*.spec.ts",
    "test:ci": "CI=true yarn test",
    "test:gas": "REPORT_GAS=true yarn test",
    "test:fork": "SHOULD_FORK=1 hardhat test test/*.fork.ts",
    "test:gas:ci": "CI=true yarn test:gas && mv gasReporterOutput.json ../..",
    "test:fork:coverage": "SHOULD_FORK=1 hardhat coverage --testfiles 'test/*.fork.ts'",
    "test:coverage": "hardhat coverage --testfiles 'test/*.spec.ts'",
    "lint:js": "eslint .",
    "lint:solidity": "solhint 'contracts/**/*.sol'",
    "lint": "yarn lint:solidity && yarn lint:js",
    "format": "prettier './**/*.{js,json,md,ts,yml,sol}' --write && yarn lint --fix",
    "run:local:geth": "./scripts/run-geth && rm -rf deployments/parity && yarn deploy:live --network parity",
    "deploy:live": "hardhat deploy --tags live",
    "deploy:test": "hardhat deploy --tags test",
    "flatten": "hardhat flatten > arbitrum_flat.sol",
    "docker:build:geth": "docker build -t arb-bridge-eth-geth -f geth.Dockerfile .",
    "docker:geth": "rm -rf deployments/parity && ./scripts/launch-geth",
    "verify": "hardhat etherscan-verify --api-key $(dotenv -p ETHERSCAN_API_KEY)",
    "typechain": "hardhat typechain",
    "slither": "slither . --hardhat-artifacts-directory build/contracts"
  },
  "dependencies": {
    "@openzeppelin/contracts": "3.4.0",
    "@openzeppelin/contracts-upgradeable": "3.4.0",
    "@types/node": "^14.0.13",
    "dotenv": "^8.2.0",
    "ethers": "^5.1.0",
    "hardhat-deploy": "^0.7.0-beta.40",
    "ts-node": "^9.0.0",
    "typescript": "^4.2.2"
  },
  "devDependencies": {
    "@codechecks/client": "^0.1.10",
    "@nomiclabs/hardhat-ethers": "^2.0.1",
    "@nomiclabs/hardhat-etherscan": "^2.1.0",
    "@nomiclabs/hardhat-waffle": "^2.0.1",
    "@typechain/ethers-v5": "^7.0.1",
    "@typechain/hardhat": "^2.3.0",
    "@types/chai": "^4.2.11",
    "@types/chai-as-promised": "^7.1.2",
    "@types/mocha": "^8.2.0",
<<<<<<< HEAD
    "@typescript-eslint/eslint-plugin": "^4.12.0",
    "@typescript-eslint/parser": "^4.12.0",
    "audit-ci": "^4.1.0",
=======
    "@typescript-eslint/eslint-plugin": "^4.29.0",
    "@typescript-eslint/parser": "^4.29.0",
>>>>>>> 0ba39367
    "chai": "^4.2.0",
    "chai-as-promised": "^7.1.1",
    "dotenv-cli": "^4.0.0",
    "eslint": "^7.32.0",
    "eslint-config-prettier": "^8.3.0",
    "eslint-plugin-mocha": "^9.0.0",
    "eslint-plugin-prettier": "^3.4.0",
    "ethereum-waffle": "^3.2.0",
    "hardhat": "^2.4.3",
    "hardhat-gas-reporter": "^1.0.4",
    "hardhat-spdx-license-identifier": "^2.0.2",
    "mocha": "^8.2.1",
    "mocha-junit-reporter": "^2.0.0",
    "prettier": "^2.3.2",
    "prettier-plugin-solidity": "^1.0.0-beta.17",
    "solhint": "^3.2.0",
    "solhint-plugin-prettier": "^0.0.5",
    "solidity-coverage": "https://github.com/fredlacs/solidity-coverage#eaa47c36470388d0c6f2c6615968534066f18841",
    "ts-generator": "^0.1.1",
    "typechain": "^5.1.2"
  }
}<|MERGE_RESOLUTION|>--- conflicted
+++ resolved
@@ -59,14 +59,9 @@
     "@types/chai": "^4.2.11",
     "@types/chai-as-promised": "^7.1.2",
     "@types/mocha": "^8.2.0",
-<<<<<<< HEAD
-    "@typescript-eslint/eslint-plugin": "^4.12.0",
-    "@typescript-eslint/parser": "^4.12.0",
-    "audit-ci": "^4.1.0",
-=======
     "@typescript-eslint/eslint-plugin": "^4.29.0",
     "@typescript-eslint/parser": "^4.29.0",
->>>>>>> 0ba39367
+    "audit-ci": "^4.1.0",
     "chai": "^4.2.0",
     "chai-as-promised": "^7.1.1",
     "dotenv-cli": "^4.0.0",
