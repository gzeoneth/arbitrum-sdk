--- conflicted
+++ resolved
@@ -21,41 +21,16 @@
 	"time"
 )
 
-<<<<<<< HEAD
-=======
-const (
-	TicksPerBlock = int64(13000)
-)
-
-var AverageDurationPerBlock time.Duration = time.Second * 2
-
->>>>>>> 536fae49
 type TimeTicks struct {
 	Val *big.Int
 }
 
-<<<<<<< HEAD
-const _timeTicksPerBlock = int64(1000)
-
-func TimeFromBlockNum(blockNum *TimeBlocks) TimeTicks {
-	return TimeTicks{new(big.Int).Mul(big.NewInt(_timeTicksPerBlock), blockNum.AsInt())}
-}
-
-func TimeFromSeconds(seconds int64) TimeTicks {
-	return TimeTicks{
-		new(big.Int).Div(
-			new(big.Int).Mul(big.NewInt(_timeTicksPerBlock), big.NewInt(int64(time.Duration(seconds)*time.Second))),
-			big.NewInt(int64(_durationPerBlock)),
-		),
-	}
-=======
 func TimeFromBlockNum(blockNum *TimeBlocks) TimeTicks {
 	return TimeTicks{new(big.Int).Mul(big.NewInt(TicksPerBlock), blockNum.AsInt())}
 }
 
 func TimeFromSeconds(seconds int64) TimeTicks {
 	return TimeTicks{big.NewInt(int64(time.Duration(seconds*TicksPerBlock) * time.Second / AverageDurationPerBlock))}
->>>>>>> 536fae49
 }
 
 func (rt TimeTicks) Add(rt2 TimeTicks) TimeTicks {
@@ -67,15 +42,11 @@
 }
 
 func (rt TimeTicks) Duration() time.Duration {
-<<<<<<< HEAD
-	return _durationPerBlock * time.Duration(rt.Val.Int64()) / time.Duration(_timeTicksPerBlock)
-=======
 	return time.Duration(rt.Val.Int64()) * AverageDurationPerBlock / time.Duration(TicksPerBlock)
 }
 
 func (rt TimeTicks) Clone() TimeTicks {
 	return TimeTicks{new(big.Int).Set(rt.Val)}
->>>>>>> 536fae49
 }
 
 func (rt TimeTicks) MarshalToBuf() *TimeTicksBuf {
