/*
 * Copyright 2021, Offchain Labs, Inc.
 *
 * Licensed under the Apache License, Version 2.0 (the "License");
 * you may not use this file except in compliance with the License.
 * You may obtain a copy of the License at
 *
 *    http://www.apache.org/licenses/LICENSE-2.0
 *
 * Unless required by applicable law or agreed to in writing, software
 * distributed under the License is distributed on an "AS IS" BASIS,
 * WITHOUT WARRANTIES OR CONDITIONS OF ANY KIND, either express or implied.
 * See the License for the specific language governing permissions and
 * limitations under the License.
 */
/* eslint-env node */
'use strict'

import { SignerOrProvider, SignerProviderUtils } from './signerOrProvider'
import { ArbSdkError } from '../dataEntities/errors'
import {
  SEVEN_DAYS_IN_SECONDS,
  ARB_MINIMUM_BLOCK_TIME_IN_SECONDS,
} from './constants'
import { RollupAdminLogic__factory } from '../abi/factories/RollupAdminLogic__factory'

<<<<<<< HEAD
export interface ParentChain extends Network {
  childChainIds: number[]
  blockTime: number //seconds
  isArbitrum: false
}

export interface ChildChain extends Network {
  tokenBridge: TokenBridge
  ethBridge: EthBridge
  parentChainId: number
=======
export interface Network {
  chainID: number
  name: string
  explorerUrl: string
  gif?: string
  isCustom: boolean
  /**
   * Minimum possible block time for the chain (in seconds).
   */
  blockTime: number
  /**
   * Chain ids of children chains, i.e. chains that settle to this chain.
   */
  partnerChainIDs: number[]
}

/**
 * Represents an L1 chain, e.g. Ethereum Mainnet or Sepolia.
 */
export interface L1Network extends Network {
  isArbitrum: false
}

/**
 * Represents an Arbitrum chain, e.g. Arbitrum One, Arbitrum Sepolia, or an L3 chain.
 */
export interface L2Network extends Network {
  tokenBridge: TokenBridge
  ethBridge: EthBridge
  /**
   * Chain id of the parent chain, i.e. the chain on which this chain settles to.
   */
  partnerChainID: number
>>>>>>> a0c71474
  isArbitrum: true
  confirmPeriodBlocks: number
  retryableLifetimeSeconds: number
  nitroGenesisBlock: number
  nitroGenesisL1Block: number
  /**
   * How long to wait (ms) for a deposit to arrive on l2 before timing out a request
   */
  depositTimeout: number
  /**
   * In case of a chain that uses ETH as its native/gas token, this is either `undefined` or the zero address
   *
   * In case of a chain that uses an ERC-20 token from the parent chain as its native/gas token, this is the address of said token on the parent chain
   */
  nativeToken?: string
}

export interface TokenBridge {
  l1GatewayRouter: string
  l2GatewayRouter: string
  l1ERC20Gateway: string
  l2ERC20Gateway: string
  l1CustomGateway: string
  l2CustomGateway: string
  l1WethGateway: string
  l2WethGateway: string
  l2Weth: string
  l1Weth: string
  l1ProxyAdmin: string
  l2ProxyAdmin: string
  l1MultiCall: string
  l2Multicall: string
}

export interface EthBridge {
  bridge: string
  inbox: string
  sequencerInbox: string
  outbox: string
  rollup: string
  classicOutboxes?: {
    [addr: string]: number
  }
}

export interface ParentChains {
  [id: string]: ParentChain
}

export interface ChildChains {
  [id: string]: ChildChain
}

export interface Networks {
  [id: string]: L1Network | L2Network
}

const mainnetTokenBridge: TokenBridge = {
  l1GatewayRouter: '0x72Ce9c846789fdB6fC1f34aC4AD25Dd9ef7031ef',
  l2GatewayRouter: '0x5288c571Fd7aD117beA99bF60FE0846C4E84F933',
  l1ERC20Gateway: '0xa3A7B6F88361F48403514059F1F16C8E78d60EeC',
  l2ERC20Gateway: '0x09e9222E96E7B4AE2a407B98d48e330053351EEe',
  l1CustomGateway: '0xcEe284F754E854890e311e3280b767F80797180d',
  l2CustomGateway: '0x096760F208390250649E3e8763348E783AEF5562',
  l1WethGateway: '0xd92023E9d9911199a6711321D1277285e6d4e2db',
  l2WethGateway: '0x6c411aD3E74De3E7Bd422b94A27770f5B86C623B',
  l2Weth: '0x82aF49447D8a07e3bd95BD0d56f35241523fBab1',
  l1Weth: '0xc02aaa39b223fe8d0a0e5c4f27ead9083c756cc2',
  l1ProxyAdmin: '0x9aD46fac0Cf7f790E5be05A0F15223935A0c0aDa',
  l2ProxyAdmin: '0xd570aCE65C43af47101fC6250FD6fC63D1c22a86',
  l1MultiCall: '0x5ba1e12693dc8f9c48aad8770482f4739beed696',
  l2Multicall: '0x842eC2c7D803033Edf55E478F461FC547Bc54EB2',
}

const mainnetETHBridge: EthBridge = {
  bridge: '0x8315177aB297bA92A06054cE80a67Ed4DBd7ed3a',
  inbox: '0x4Dbd4fc535Ac27206064B68FfCf827b0A60BAB3f',
  sequencerInbox: '0x1c479675ad559DC151F6Ec7ed3FbF8ceE79582B6',
  outbox: '0x0B9857ae2D4A3DBe74ffE1d7DF045bb7F96E4840',
  rollup: '0x5eF0D09d1E6204141B4d37530808eD19f60FBa35',
  classicOutboxes: {
    '0x667e23ABd27E623c11d4CC00ca3EC4d0bD63337a': 0,
    '0x760723CD2e632826c38Fef8CD438A4CC7E7E1A40': 30,
  },
}

<<<<<<< HEAD
export const parentChains: ParentChains = {
=======
/**
 * Storage for all networks, either L1, L2 or L3.
 */
export const networks: Networks = {
>>>>>>> a0c71474
  1: {
    chainID: 1,
    name: 'Mainnet',
    explorerUrl: 'https://etherscan.io',
    childChainIds: [42161, 42170],
    blockTime: 14,
    isCustom: false,
    isArbitrum: false,
  },
  1338: {
    chainID: 1338,
    name: 'Hardhat_Mainnet_Fork',
    explorerUrl: 'https://etherscan.io',
    childChainIds: [42161],
    blockTime: 1,
    isCustom: false,
    isArbitrum: false,
  },
  5: {
    blockTime: 15,
    chainID: 5,
    explorerUrl: 'https://goerli.etherscan.io',
    isCustom: false,
    name: 'Goerli',
    childChainIds: [421613],
    isArbitrum: false,
  },
  11155111: {
    chainID: 11155111,
    name: 'Sepolia',
    explorerUrl: 'https://sepolia.etherscan.io',
    childChainIds: [421614],
    blockTime: 12,
    isCustom: false,
    isArbitrum: false,
  },
<<<<<<< HEAD
}

export const childChains: ChildChains = {
=======
>>>>>>> a0c71474
  42161: {
    chainID: 42161,
    name: 'Arbitrum One',
    explorerUrl: 'https://arbiscan.io',
<<<<<<< HEAD
    parentChainId: 1,
=======
    partnerChainID: 1,
    partnerChainIDs: [],
>>>>>>> a0c71474
    isArbitrum: true,
    tokenBridge: mainnetTokenBridge,
    ethBridge: mainnetETHBridge,
    confirmPeriodBlocks: 45818,
    isCustom: false,
    retryableLifetimeSeconds: SEVEN_DAYS_IN_SECONDS,
    nitroGenesisBlock: 22207817,
    nitroGenesisL1Block: 15447158,
    /**
     * Finalisation on mainnet can be up to 2 epochs = 64 blocks on mainnet
     * We add 10 minutes for the system to create and redeem the ticket, plus some extra buffer of time
     * (Total timeout: 30 minutes)
     */
    depositTimeout: 1800000,
    blockTime: ARB_MINIMUM_BLOCK_TIME_IN_SECONDS,
  },
  421613: {
    chainID: 421613,
    confirmPeriodBlocks: 20,
    retryableLifetimeSeconds: SEVEN_DAYS_IN_SECONDS,
    ethBridge: {
      bridge: '0xaf4159A80B6Cc41ED517DB1c453d1Ef5C2e4dB72',
      inbox: '0x6BEbC4925716945D46F0Ec336D5C2564F419682C',
      outbox: '0x45Af9Ed1D03703e480CE7d328fB684bb67DA5049',
      rollup: '0x45e5cAea8768F42B385A366D3551Ad1e0cbFAb17',
      sequencerInbox: '0x0484A87B144745A2E5b7c359552119B6EA2917A9',
    },
    explorerUrl: 'https://goerli.arbiscan.io',
    isArbitrum: true,
    isCustom: false,
    name: 'Arbitrum Rollup Goerli Testnet',
<<<<<<< HEAD
    parentChainId: 5,
=======
    partnerChainID: 5,
    partnerChainIDs: [],
>>>>>>> a0c71474
    tokenBridge: {
      l1CustomGateway: '0x9fDD1C4E4AA24EEc1d913FABea925594a20d43C7',
      l1ERC20Gateway: '0x715D99480b77A8d9D603638e593a539E21345FdF',
      l1GatewayRouter: '0x4c7708168395aEa569453Fc36862D2ffcDaC588c',
      l1MultiCall: '0xa0A8537a683B49ba4bbE23883d984d4684e0acdD',
      l1ProxyAdmin: '0x16101A84B00344221E2983190718bFAba30D9CeE',
      l1Weth: '0xB4FBF271143F4FBf7B91A5ded31805e42b2208d6',
      l1WethGateway: '0x6e244cD02BBB8a6dbd7F626f05B2ef82151Ab502',
      l2CustomGateway: '0x8b6990830cF135318f75182487A4D7698549C717',
      l2ERC20Gateway: '0x2eC7Bc552CE8E51f098325D2FcF0d3b9d3d2A9a2',
      l2GatewayRouter: '0xE5B9d8d42d656d1DcB8065A6c012FE3780246041',
      l2Multicall: '0x108B25170319f38DbED14cA9716C54E5D1FF4623',
      l2ProxyAdmin: '0xeC377B42712608B0356CC54Da81B2be1A4982bAb',
      l2Weth: '0xe39Ab88f8A4777030A534146A9Ca3B52bd5D43A3',
      l2WethGateway: '0xf9F2e89c8347BD96742Cc07095dee490e64301d6',
    },
    nitroGenesisBlock: 0,
    nitroGenesisL1Block: 0,
    /**
     * Low validator participation on goerli means that it can take a long time to finalise
     * Wait 10 epochs there on goerli = 320 blocks. Each block is 12 seconds.
     */
    depositTimeout: 3960000,
    blockTime: ARB_MINIMUM_BLOCK_TIME_IN_SECONDS,
  },
  42170: {
    chainID: 42170,
    confirmPeriodBlocks: 45818,
    ethBridge: {
      bridge: '0xC1Ebd02f738644983b6C4B2d440b8e77DdE276Bd',
      inbox: '0xc4448b71118c9071Bcb9734A0EAc55D18A153949',
      outbox: '0xD4B80C3D7240325D18E645B49e6535A3Bf95cc58',
      rollup: '0xFb209827c58283535b744575e11953DCC4bEAD88',
      sequencerInbox: '0x211E1c4c7f1bF5351Ac850Ed10FD68CFfCF6c21b',
    },
    explorerUrl: 'https://nova.arbiscan.io',
    isArbitrum: true,
    isCustom: false,
    name: 'Arbitrum Nova',
<<<<<<< HEAD
    parentChainId: 1,
=======
    partnerChainID: 1,
    partnerChainIDs: [],
>>>>>>> a0c71474
    retryableLifetimeSeconds: SEVEN_DAYS_IN_SECONDS,
    tokenBridge: {
      l1CustomGateway: '0x23122da8C581AA7E0d07A36Ff1f16F799650232f',
      l1ERC20Gateway: '0xB2535b988dcE19f9D71dfB22dB6da744aCac21bf',
      l1GatewayRouter: '0xC840838Bc438d73C16c2f8b22D2Ce3669963cD48',
      l1MultiCall: '0x8896D23AfEA159a5e9b72C9Eb3DC4E2684A38EA3',
      l1ProxyAdmin: '0xa8f7DdEd54a726eB873E98bFF2C95ABF2d03e560',
      l1Weth: '0xC02aaA39b223FE8D0A0e5C4F27eAD9083C756Cc2',
      l1WethGateway: '0xE4E2121b479017955Be0b175305B35f312330BaE',
      l2CustomGateway: '0xbf544970E6BD77b21C6492C281AB60d0770451F4',
      l2ERC20Gateway: '0xcF9bAb7e53DDe48A6DC4f286CB14e05298799257',
      l2GatewayRouter: '0x21903d3F8176b1a0c17E953Cd896610Be9fFDFa8',
      l2Multicall: '0x5e1eE626420A354BbC9a95FeA1BAd4492e3bcB86',
      l2ProxyAdmin: '0xada790b026097BfB36a5ed696859b97a96CEd92C',
      l2Weth: '0x722E8BdD2ce80A4422E880164f2079488e115365',
      l2WethGateway: '0x7626841cB6113412F9c88D3ADC720C9FAC88D9eD',
    },
    nitroGenesisBlock: 0,
    nitroGenesisL1Block: 0,
    /**
     * Finalisation on mainnet can be up to 2 epochs = 64 blocks on mainnet
     * We add 10 minutes for the system to create and redeem the ticket, plus some extra buffer of time
     * (Total timeout: 30 minutes)
     */
    depositTimeout: 1800000,
    blockTime: ARB_MINIMUM_BLOCK_TIME_IN_SECONDS,
  },
  421614: {
    chainID: 421614,
    confirmPeriodBlocks: 20,
    ethBridge: {
      bridge: '0x38f918D0E9F1b721EDaA41302E399fa1B79333a9',
      inbox: '0xaAe29B0366299461418F5324a79Afc425BE5ae21',
      outbox: '0x65f07C7D521164a4d5DaC6eB8Fac8DA067A3B78F',
      rollup: '0xd80810638dbDF9081b72C1B33c65375e807281C8',
      sequencerInbox: '0x6c97864CE4bEf387dE0b3310A44230f7E3F1be0D',
    },
    explorerUrl: 'https://sepolia-explorer.arbitrum.io',
    isArbitrum: true,
    isCustom: false,
    name: 'Arbitrum Rollup Sepolia Testnet',
<<<<<<< HEAD
    parentChainId: 11155111,
=======
    partnerChainID: 11155111,
    partnerChainIDs: [23011913],
>>>>>>> a0c71474
    retryableLifetimeSeconds: SEVEN_DAYS_IN_SECONDS,
    tokenBridge: {
      l1CustomGateway: '0xba2F7B6eAe1F9d174199C5E4867b563E0eaC40F3',
      l1ERC20Gateway: '0x902b3E5f8F19571859F4AB1003B960a5dF693aFF',
      l1GatewayRouter: '0xcE18836b233C83325Cc8848CA4487e94C6288264',
      l1MultiCall: '0xded9AD2E65F3c4315745dD915Dbe0A4Df61b2320',
      l1ProxyAdmin: '0xDBFC2FfB44A5D841aB42b0882711ed6e5A9244b0',
      l1Weth: '0x7b79995e5f793A07Bc00c21412e50Ecae098E7f9',
      l1WethGateway: '0xA8aD8d7e13cbf556eE75CB0324c13535d8100e1E',
      l2CustomGateway: '0x8Ca1e1AC0f260BC4dA7Dd60aCA6CA66208E642C5',
      l2ERC20Gateway: '0x6e244cD02BBB8a6dbd7F626f05B2ef82151Ab502',
      l2GatewayRouter: '0x9fDD1C4E4AA24EEc1d913FABea925594a20d43C7',
      l2Multicall: '0xA115146782b7143fAdB3065D86eACB54c169d092',
      l2ProxyAdmin: '0x715D99480b77A8d9D603638e593a539E21345FdF',
      l2Weth: '0x980B62Da83eFf3D4576C647993b0c1D7faf17c73',
      l2WethGateway: '0xCFB1f08A4852699a979909e22c30263ca249556D',
    },
    nitroGenesisBlock: 0,
    nitroGenesisL1Block: 0,
    depositTimeout: 1800000,
    blockTime: ARB_MINIMUM_BLOCK_TIME_IN_SECONDS,
  },
  23011913: {
    chainID: 23011913,
    confirmPeriodBlocks: 20,
    ethBridge: {
      bridge: '0x35aa95ac4747D928E2Cd42FE4461F6D9d1826346',
      inbox: '0xe1e3b1CBaCC870cb6e5F4Bdf246feB6eB5cD351B',
      outbox: '0x98fcA8bFF38a987B988E54273Fa228A52b62E43b',
      rollup: '0x94db9E36d9336cD6F9FfcAd399dDa6Cc05299898',
      sequencerInbox: '0x00A0F15b79d1D3e5991929FaAbCF2AA65623530c',
    },
    explorerUrl: 'https://stylus-testnet-explorer.arbitrum.io',
    isArbitrum: true,
    isCustom: false,
    name: 'Stylus Testnet',
<<<<<<< HEAD
    parentChainId: 421614,
=======
    partnerChainID: 421614,
    partnerChainIDs: [],
>>>>>>> a0c71474
    retryableLifetimeSeconds: SEVEN_DAYS_IN_SECONDS,
    tokenBridge: {
      l1CustomGateway: '0xd624D491A5Bc32de52a2e1481846752213bF7415',
      l1ERC20Gateway: '0x7348Fdf6F3e090C635b23D970945093455214F3B',
      l1GatewayRouter: '0x0057892cb8bb5f1cE1B3C6f5adE899732249713f',
      l1MultiCall: '0xBEbe3BfBF52FFEA965efdb3f14F2101c0264c940',
      l1ProxyAdmin: '0xB9E77732f32831f09e2a50D6E71B2Cca227544bf',
      l1Weth: '0x980B62Da83eFf3D4576C647993b0c1D7faf17c73',
      l1WethGateway: '0x39845e4a230434D218b907459a305eBA61A790d4',
      l2CustomGateway: '0xF6dbB0e312dF4652d59ce405F5E00CC3430f19c5',
      l2ERC20Gateway: '0xe027f79CE40a1eF8e47B51d0D46Dc4ea658C5860',
      l2GatewayRouter: '0x4c3a1f7011F02Fe4769fC704359c3696a6A60D89',
      l2Multicall: '0xEb4A260FD16aaf18c04B1aeaDFE20E622e549bd3',
      l2ProxyAdmin: '0xE914c0d417E8250d0237d2F4827ed3612e6A9C3B',
      l2Weth: '0x61Dc4b961D2165623A25EB775260785fE78BD37C',
      l2WethGateway: '0x7021B4Edd9f047772242fc948441d6e0b9121175',
    },
    nitroGenesisBlock: 0,
    nitroGenesisL1Block: 0,
    depositTimeout: 900000,
    blockTime: ARB_MINIMUM_BLOCK_TIME_IN_SECONDS,
  },
}

/**
 * Determines if a chain is a parent of *any* other chain. Could be an L1 or an L2 chain.
 */
const isParentChain = (chain: L1Network | L2Network): boolean => {
  return chain.partnerChainIDs.length > 0
}

/**
 * Determines if a chain is an Arbitrum chain. Could be an L2 or an L3 chain.
 */
const isArbitrumNetwork = (
  chain: L1Network | L2Network
): chain is L2Network => {
  return chain.isArbitrum
}

/**
 * Determines if a chain is specifically an L1 chain (not L2 or L3).
 */
export const isL1Network = (
  chain: L1Network | L2Network
): chain is L1Network => {
  return !chain.isArbitrum
}

/**
 * Builds an object that is a list of chains filtered by the provided predicate function indexed by their chain id
 * @param filterFn - A predicate function to determine if a chain should be included.
 * @return An object with only the filtered chains.
 */
const getChainsByType = <T extends typeof networks>(
  filterFn: (chain: L1Network | L2Network) => boolean
): T => {
  return Object.entries(networks).reduce<typeof networks>(
    (accumulator, [chainId, chainData]) => {
      if (filterFn(chainData)) {
        accumulator[chainId] = chainData
      }
      return accumulator
    },
    {}
  ) as T
}

const getL1Chains = () => getChainsByType<L1Networks>(isL1Network)
const getArbitrumChains = () => getChainsByType<L2Networks>(isArbitrumNetwork)

/**
 * Returns the parent chain for the given chain.
 */
export const getParentForNetwork = (chain: L1Network | L2Network) => {
  if (!isArbitrumNetwork(chain)) {
    throw new ArbSdkError(`Chain ${chain.chainID} is not an Arbitrum chain.`)
  }

  const parentChain: L1Network | L2Network | undefined =
    networks[chain.partnerChainID]

  if (!parentChain || !isParentChain(parentChain)) {
    throw new ArbSdkError(
      `Parent chain ${chain.partnerChainID} not recognized for chain ${chain.chainID}.`
    )
  }

  return parentChain
}

/**
 * Returns a list of children chains for the given chain.
 */
const getChildrenForNetwork = (chain: L1Network | L2Network): L2Network[] => {
  const arbitrumChains = getArbitrumChains()

  return Object.values(arbitrumChains).filter(
    arbitrumChain => arbitrumChain.partnerChainID === chain.chainID
  )
}

/**
 * Index of *only* L1 chains that have been added.
 */
export let l1Networks: L1Networks = getL1Chains()

/**
 * Index of all Arbitrum chains that have been added.
 */
export let l2Networks: L2Networks = getArbitrumChains()

/**
 * Returns the network associated with the given Signer, Provider or chain id.
 * @note Throws if the chain is not recognized.
 */
export const getNetwork = async (
  signerOrProviderOrChainID: SignerOrProvider | number,
  layer: 1 | 2
) => {
  const chainID = await (async () => {
    if (typeof signerOrProviderOrChainID === 'number') {
      return signerOrProviderOrChainID
    }
    const provider = SignerProviderUtils.getProviderOrThrow(
      signerOrProviderOrChainID
    )

    const { chainId } = await provider.getNetwork()
    return chainId
  })()

<<<<<<< HEAD
  const networks = layer === 1 ? parentChains : childChains
  if (networks[chainID]) {
    return networks[chainID]
=======
  let network: L1Network | L2Network | undefined = undefined

  if (layer === 1) {
    network = getL1Chains()[chainID]
>>>>>>> a0c71474
  } else {
    network = getArbitrumChains()[chainID]
  }

  if (!network) {
    throw new ArbSdkError(`Unrecognized network ${chainID}.`)
  }

  return network
}

<<<<<<< HEAD
export const getParentChain = (
=======
/**
 * Returns the L1 chain associated with the given signer, provider or chain id.
 *
 * @note Throws if the chain is not an L1 chain.
 */
export const getL1Network = (
>>>>>>> a0c71474
  signerOrProviderOrChainID: SignerOrProvider | number
): Promise<ParentChain> => {
  return getNetwork(signerOrProviderOrChainID, 1) as Promise<ParentChain>
}
<<<<<<< HEAD
export const getChildChain = (
=======

/**
 * Returns the Arbitrum chain associated with the given signer, provider or chain id.
 *
 * @note Throws if the chain is not an Arbitrum chain.
 */
export const getL2Network = (
>>>>>>> a0c71474
  signerOrProviderOrChainID: SignerOrProvider | number
): Promise<ChildChain> => {
  return getNetwork(signerOrProviderOrChainID, 2) as Promise<ChildChain>
}

/**
 * Returns the addresses of all contracts that make up the ETH bridge
 * @param rollupContractAddress Address of the Rollup contract
 * @param l1SignerOrProvider A parent chain signer or provider
 * @returns EthBridge object with all information about the ETH bridge
 */
export const getEthBridgeInformation = async (
  rollupContractAddress: string,
  l1SignerOrProvider: SignerOrProvider
): Promise<EthBridge> => {
  const rollup = RollupAdminLogic__factory.connect(
    rollupContractAddress,
    l1SignerOrProvider
  )

  const [bridge, inbox, sequencerInbox, outbox] = await Promise.all([
    rollup.bridge(),
    rollup.inbox(),
    rollup.sequencerInbox(),
    rollup.outbox(),
  ])

  return {
    bridge,
    inbox,
    sequencerInbox,
    outbox,
    rollup: rollupContractAddress,
  }
}

/**
 * Adds any chain to the global index of networks and updates the parent/child relationships.
 */
const addNetwork = (network: L1Network | L2Network) => {
  // store the network with the rest of the networks
  networks[network.chainID] = network

  // if it's a parent chain (L1 or L2), assign it as parent to all the children
  if (isParentChain(network)) {
    const children = getChildrenForNetwork(network)

    children.forEach(child => {
      child.partnerChainID = network.chainID
    })
  }

  // if it's an arbitrum chain, add it to the parent's list of children
  if (isArbitrumNetwork(network)) {
    const parent: L1Network | L2Network | undefined =
      networks[network.partnerChainID]

    if (!parent) {
      throw new ArbSdkError(
        `Network ${network.chainID}'s parent network ${network.partnerChainID} is not recognized`
      )
    }

    parent.partnerChainIDs = [...parent.partnerChainIDs, network.chainID]
  }

  l1Networks = getL1Chains()
  l2Networks = getArbitrumChains()
}

/**
 * Registers a pair of custom L1 and L2 chains, or a single custom Arbitrum chain (L2 or L3).
 *
 * @param customL1Network the custom L1 chain (optional)
 * @param customL2Network the custom L2 or L3 chain
 */
export const addCustomNetwork = ({
  customParentChain,
  customChildChain,
}: {
  customParentChain?: ParentChain
  customChildChain: ChildChain
}): void => {
<<<<<<< HEAD
  //@ts-expect-error - Nitro returns this value with partnerChainID
  if (customChildChain.partnerChainID) {
    //@ts-expect-error - Nitro returns this value with partnerChainID
    customChildChain.parentChainId = customChildChain.partnerChainID
  }

  //@ts-expect-error - Nitro returns this value with partnerChainID
  if (customParentChain.partnerChainIDs?.length > 0) {
    //@ts-expect-error - Nitro returns this value with partnerChainID
    customParentChain.childChainIds = customParentChain.partnerChainIDs
  }

  if (customParentChain) {
    if (parentChains[customParentChain.chainID]) {
=======
  if (customL1Network) {
    if (customL1Network.chainID !== customL2Network.partnerChainID) {
      throw new ArbSdkError(
        `Partner chain id for L2 network ${customL2Network.chainID} doesn't match the provided L1 network. Expected ${customL1Network.chainID} but got ${customL2Network.partnerChainID}.`
      )
    }

    // check the if the parent chain is in any of the lists
    if (l1Networks[customL1Network.chainID]) {
>>>>>>> a0c71474
      throw new ArbSdkError(
        `Network ${customParentChain.chainID} already included`
      )
    } else if (!customParentChain.isCustom) {
      throw new ArbSdkError(
        `Custom network ${customParentChain.chainID} must have isCustom flag set to true`
      )
<<<<<<< HEAD
    } else {
      parentChains[customParentChain.chainID] = customParentChain
=======
>>>>>>> a0c71474
    }

    addNetwork(customL1Network)
  }

<<<<<<< HEAD
  if (childChains[customChildChain.chainID])
=======
  if (l2Networks[customL2Network.chainID]) {
    throw new ArbSdkError(`Network ${customL2Network.chainID} already included`)
  } else if (!customL2Network.isCustom) {
>>>>>>> a0c71474
    throw new ArbSdkError(
      `Network ${customChildChain.chainID} already included`
    )
  else if (!customChildChain.isCustom) {
    throw new ArbSdkError(
      `Custom network ${customChildChain.chainID} must have isCustom flag set to true`
    )
  }

<<<<<<< HEAD
  childChains[customChildChain.chainID] = customChildChain

  console.log({ customChildChain })

  const parentChainChildChain = parentChains[customChildChain.parentChainId]
  if (!parentChainChildChain)
    throw new ArbSdkError(
      `Network ${customChildChain.chainID}'s parent chain, ${customChildChain.parentChainId}, not recognized`
    )
  console.log({ parentChainChildChain })

  if (!parentChainChildChain.childChainIds.includes(customChildChain.chainID)) {
    parentChainChildChain.childChainIds.push(customChildChain.chainID)
  }
=======
  addNetwork(customL2Network)
>>>>>>> a0c71474
}

/**
 * Registers a custom network that matches the one created by a Nitro local node. Useful in development.
 *
 * @see {@link https://github.com/OffchainLabs/nitro}
 */
export const addDefaultLocalNetwork = (): {
  parentChain: ParentChain
  chain: ChildChain
} => {
  const defaultLocalParentChain: ParentChain = {
    blockTime: 10,
    chainID: 1337,
    explorerUrl: '',
    isCustom: true,
    name: 'EthLocal',
    childChainIds: [412346],
    isArbitrum: false,
  }

  const defaultLocalChain: ChildChain = {
    chainID: 412346,
    confirmPeriodBlocks: 20,
    ethBridge: {
      bridge: '0x2b360A9881F21c3d7aa0Ea6cA0De2a3341d4eF3C',
      inbox: '0xfF4a24b22F94979E9ba5f3eb35838AA814bAD6F1',
      outbox: '0x49940929c7cA9b50Ff57a01d3a92817A414E6B9B',
      rollup: '0x65a59D67Da8e710Ef9A01eCa37f83f84AEdeC416',
      sequencerInbox: '0xE7362D0787b51d8C72D504803E5B1d6DcdA89540',
    },
    explorerUrl: '',
    isArbitrum: true,
    isCustom: true,
    name: 'ArbLocal',
<<<<<<< HEAD
    parentChainId: 1337,
=======
    partnerChainID: 1337,
    partnerChainIDs: [],
>>>>>>> a0c71474
    retryableLifetimeSeconds: 604800,
    nitroGenesisBlock: 0,
    nitroGenesisL1Block: 0,
    depositTimeout: 900000,
    tokenBridge: {
      l1CustomGateway: '0x3DF948c956e14175f43670407d5796b95Bb219D8',
      l1ERC20Gateway: '0x4A2bA922052bA54e29c5417bC979Daaf7D5Fe4f4',
      l1GatewayRouter: '0x525c2aBA45F66987217323E8a05EA400C65D06DC',
      l1MultiCall: '0xDB2D15a3EB70C347E0D2C2c7861cAFb946baAb48',
      l1ProxyAdmin: '0xe1080224B632A93951A7CFA33EeEa9Fd81558b5e',
      l1Weth: '0x408Da76E87511429485C32E4Ad647DD14823Fdc4',
      l1WethGateway: '0xF5FfD11A55AFD39377411Ab9856474D2a7Cb697e',
      l2CustomGateway: '0x525c2aBA45F66987217323E8a05EA400C65D06DC',
      l2ERC20Gateway: '0xe1080224B632A93951A7CFA33EeEa9Fd81558b5e',
      l2GatewayRouter: '0x1294b86822ff4976BfE136cB06CF43eC7FCF2574',
      l2Multicall: '0xDB2D15a3EB70C347E0D2C2c7861cAFb946baAb48',
      l2ProxyAdmin: '0xda52b25ddB0e3B9CC393b0690Ac62245Ac772527',
      l2Weth: '0x408Da76E87511429485C32E4Ad647DD14823Fdc4',
      l2WethGateway: '0x4A2bA922052bA54e29c5417bC979Daaf7D5Fe4f4',
    },
    blockTime: ARB_MINIMUM_BLOCK_TIME_IN_SECONDS,
  }

  addCustomNetwork({
    customParentChain: defaultLocalParentChain,
    customChildChain: defaultLocalChain,
  })

  return {
    parentChain: defaultLocalParentChain,
    chain: defaultLocalChain,
  }
}

<<<<<<< HEAD
export const isParentChain = (
  network: ParentChain | ChildChain
): network is ParentChain => {
  if ((network as ParentChain).childChainIds) return true
  else return false
}
=======
/**
 * Creates a function that resets the networks index to default. Useful in development.
 */
const createNetworkStateHandler = () => {
  const initialState = JSON.parse(JSON.stringify(networks))

  return {
    resetNetworksToDefault: () => {
      Object.keys(networks).forEach(key => delete networks[key])
      Object.assign(networks, JSON.parse(JSON.stringify(initialState)))
      l1Networks = getL1Chains()
      l2Networks = getArbitrumChains()
    },
  }
}

const { resetNetworksToDefault } = createNetworkStateHandler()

export { resetNetworksToDefault }
>>>>>>> a0c71474
<|MERGE_RESOLUTION|>--- conflicted
+++ resolved
@@ -23,19 +23,8 @@
   ARB_MINIMUM_BLOCK_TIME_IN_SECONDS,
 } from './constants'
 import { RollupAdminLogic__factory } from '../abi/factories/RollupAdminLogic__factory'
-
-<<<<<<< HEAD
-export interface ParentChain extends Network {
-  childChainIds: number[]
-  blockTime: number //seconds
-  isArbitrum: false
-}
-
-export interface ChildChain extends Network {
-  tokenBridge: TokenBridge
-  ethBridge: EthBridge
-  parentChainId: number
-=======
+import { L1Network, L1Networks, L2Network, L2Networks } from '../..'
+
 export interface Network {
   chainID: number
   name: string
@@ -49,27 +38,23 @@
   /**
    * Chain ids of children chains, i.e. chains that settle to this chain.
    */
-  partnerChainIDs: number[]
-}
-
-/**
- * Represents an L1 chain, e.g. Ethereum Mainnet or Sepolia.
- */
-export interface L1Network extends Network {
+  partnerChainIDs?: number[]
+}
+
+/**
+ * Represents a parent chain, e.g. Ethereum Mainnet or Sepolia.
+ */
+export interface ParentChain extends Network {
   isArbitrum: false
 }
 
 /**
  * Represents an Arbitrum chain, e.g. Arbitrum One, Arbitrum Sepolia, or an L3 chain.
  */
-export interface L2Network extends Network {
+export interface ChildChain extends Network {
   tokenBridge: TokenBridge
   ethBridge: EthBridge
-  /**
-   * Chain id of the parent chain, i.e. the chain on which this chain settles to.
-   */
   partnerChainID: number
->>>>>>> a0c71474
   isArbitrum: true
   confirmPeriodBlocks: number
   retryableLifetimeSeconds: number
@@ -124,7 +109,7 @@
 }
 
 export interface Networks {
-  [id: string]: L1Network | L2Network
+  [id: string]: ParentChain | ChildChain
 }
 
 const mainnetTokenBridge: TokenBridge = {
@@ -156,19 +141,15 @@
   },
 }
 
-<<<<<<< HEAD
-export const parentChains: ParentChains = {
-=======
 /**
  * Storage for all networks, either L1, L2 or L3.
  */
 export const networks: Networks = {
->>>>>>> a0c71474
   1: {
     chainID: 1,
     name: 'Mainnet',
     explorerUrl: 'https://etherscan.io',
-    childChainIds: [42161, 42170],
+    partnerChainIDs: [42161, 42170],
     blockTime: 14,
     isCustom: false,
     isArbitrum: false,
@@ -177,7 +158,7 @@
     chainID: 1338,
     name: 'Hardhat_Mainnet_Fork',
     explorerUrl: 'https://etherscan.io',
-    childChainIds: [42161],
+    partnerChainIDs: [42161],
     blockTime: 1,
     isCustom: false,
     isArbitrum: false,
@@ -188,34 +169,24 @@
     explorerUrl: 'https://goerli.etherscan.io',
     isCustom: false,
     name: 'Goerli',
-    childChainIds: [421613],
+    partnerChainIDs: [421613],
     isArbitrum: false,
   },
   11155111: {
     chainID: 11155111,
     name: 'Sepolia',
     explorerUrl: 'https://sepolia.etherscan.io',
-    childChainIds: [421614],
+    partnerChainIDs: [421614],
     blockTime: 12,
     isCustom: false,
     isArbitrum: false,
   },
-<<<<<<< HEAD
-}
-
-export const childChains: ChildChains = {
-=======
->>>>>>> a0c71474
   42161: {
     chainID: 42161,
     name: 'Arbitrum One',
     explorerUrl: 'https://arbiscan.io',
-<<<<<<< HEAD
-    parentChainId: 1,
-=======
     partnerChainID: 1,
     partnerChainIDs: [],
->>>>>>> a0c71474
     isArbitrum: true,
     tokenBridge: mainnetTokenBridge,
     ethBridge: mainnetETHBridge,
@@ -247,12 +218,8 @@
     isArbitrum: true,
     isCustom: false,
     name: 'Arbitrum Rollup Goerli Testnet',
-<<<<<<< HEAD
-    parentChainId: 5,
-=======
     partnerChainID: 5,
     partnerChainIDs: [],
->>>>>>> a0c71474
     tokenBridge: {
       l1CustomGateway: '0x9fDD1C4E4AA24EEc1d913FABea925594a20d43C7',
       l1ERC20Gateway: '0x715D99480b77A8d9D603638e593a539E21345FdF',
@@ -292,12 +259,8 @@
     isArbitrum: true,
     isCustom: false,
     name: 'Arbitrum Nova',
-<<<<<<< HEAD
-    parentChainId: 1,
-=======
     partnerChainID: 1,
     partnerChainIDs: [],
->>>>>>> a0c71474
     retryableLifetimeSeconds: SEVEN_DAYS_IN_SECONDS,
     tokenBridge: {
       l1CustomGateway: '0x23122da8C581AA7E0d07A36Ff1f16F799650232f',
@@ -339,12 +302,8 @@
     isArbitrum: true,
     isCustom: false,
     name: 'Arbitrum Rollup Sepolia Testnet',
-<<<<<<< HEAD
-    parentChainId: 11155111,
-=======
     partnerChainID: 11155111,
     partnerChainIDs: [23011913],
->>>>>>> a0c71474
     retryableLifetimeSeconds: SEVEN_DAYS_IN_SECONDS,
     tokenBridge: {
       l1CustomGateway: '0xba2F7B6eAe1F9d174199C5E4867b563E0eaC40F3',
@@ -381,12 +340,8 @@
     isArbitrum: true,
     isCustom: false,
     name: 'Stylus Testnet',
-<<<<<<< HEAD
-    parentChainId: 421614,
-=======
     partnerChainID: 421614,
     partnerChainIDs: [],
->>>>>>> a0c71474
     retryableLifetimeSeconds: SEVEN_DAYS_IN_SECONDS,
     tokenBridge: {
       l1CustomGateway: '0xd624D491A5Bc32de52a2e1481846752213bF7415',
@@ -414,8 +369,8 @@
 /**
  * Determines if a chain is a parent of *any* other chain. Could be an L1 or an L2 chain.
  */
-const isParentChain = (chain: L1Network | L2Network): boolean => {
-  return chain.partnerChainIDs.length > 0
+const isParentChain = (chain: ParentChain | ChildChain): boolean => {
+  return Boolean(chain.partnerChainIDs) && chain.partnerChainIDs?.length > 0
 }
 
 /**
@@ -519,16 +474,10 @@
     return chainId
   })()
 
-<<<<<<< HEAD
-  const networks = layer === 1 ? parentChains : childChains
-  if (networks[chainID]) {
-    return networks[chainID]
-=======
-  let network: L1Network | L2Network | undefined = undefined
+  let network: ParentChain | ChildChain | undefined = undefined
 
   if (layer === 1) {
     network = getL1Chains()[chainID]
->>>>>>> a0c71474
   } else {
     network = getArbitrumChains()[chainID]
   }
@@ -540,31 +489,23 @@
   return network
 }
 
-<<<<<<< HEAD
-export const getParentChain = (
-=======
 /**
  * Returns the L1 chain associated with the given signer, provider or chain id.
  *
  * @note Throws if the chain is not an L1 chain.
  */
-export const getL1Network = (
->>>>>>> a0c71474
+export const getParentChain = (
   signerOrProviderOrChainID: SignerOrProvider | number
 ): Promise<ParentChain> => {
   return getNetwork(signerOrProviderOrChainID, 1) as Promise<ParentChain>
 }
-<<<<<<< HEAD
-export const getChildChain = (
-=======
 
 /**
  * Returns the Arbitrum chain associated with the given signer, provider or chain id.
  *
  * @note Throws if the chain is not an Arbitrum chain.
  */
-export const getL2Network = (
->>>>>>> a0c71474
+export const getChildChain = (
   signerOrProviderOrChainID: SignerOrProvider | number
 ): Promise<ChildChain> => {
   return getNetwork(signerOrProviderOrChainID, 2) as Promise<ChildChain>
@@ -638,42 +579,25 @@
 /**
  * Registers a pair of custom L1 and L2 chains, or a single custom Arbitrum chain (L2 or L3).
  *
- * @param customL1Network the custom L1 chain (optional)
- * @param customL2Network the custom L2 or L3 chain
+ * @param customParentChain the custom L1 chain (optional)
+ * @param customChildChain the custom L2 or L3 chain
  */
 export const addCustomNetwork = ({
   customParentChain,
   customChildChain,
 }: {
-  customParentChain?: ParentChain
-  customChildChain: ChildChain
+  customParentChain?: L1Network
+  customChildChain: L2Network
 }): void => {
-<<<<<<< HEAD
-  //@ts-expect-error - Nitro returns this value with partnerChainID
-  if (customChildChain.partnerChainID) {
-    //@ts-expect-error - Nitro returns this value with partnerChainID
-    customChildChain.parentChainId = customChildChain.partnerChainID
-  }
-
-  //@ts-expect-error - Nitro returns this value with partnerChainID
-  if (customParentChain.partnerChainIDs?.length > 0) {
-    //@ts-expect-error - Nitro returns this value with partnerChainID
-    customParentChain.childChainIds = customParentChain.partnerChainIDs
-  }
-
   if (customParentChain) {
-    if (parentChains[customParentChain.chainID]) {
-=======
-  if (customL1Network) {
-    if (customL1Network.chainID !== customL2Network.partnerChainID) {
+    if (customParentChain.chainID !== customChildChain.partnerChainID) {
       throw new ArbSdkError(
-        `Partner chain id for L2 network ${customL2Network.chainID} doesn't match the provided L1 network. Expected ${customL1Network.chainID} but got ${customL2Network.partnerChainID}.`
+        `Partner chain id for L2 network ${customChildChain.chainID} doesn't match the provided L1 network. Expected ${customParentChain.chainID} but got ${customChildChain.partnerChainID}.`
       )
     }
 
     // check the if the parent chain is in any of the lists
-    if (l1Networks[customL1Network.chainID]) {
->>>>>>> a0c71474
+    if (l1Networks[customParentChain.chainID]) {
       throw new ArbSdkError(
         `Network ${customParentChain.chainID} already included`
       )
@@ -681,52 +605,23 @@
       throw new ArbSdkError(
         `Custom network ${customParentChain.chainID} must have isCustom flag set to true`
       )
-<<<<<<< HEAD
-    } else {
-      parentChains[customParentChain.chainID] = customParentChain
-=======
->>>>>>> a0c71474
     }
 
-    addNetwork(customL1Network)
-  }
-
-<<<<<<< HEAD
-  if (childChains[customChildChain.chainID])
-=======
-  if (l2Networks[customL2Network.chainID]) {
-    throw new ArbSdkError(`Network ${customL2Network.chainID} already included`)
-  } else if (!customL2Network.isCustom) {
->>>>>>> a0c71474
+    addNetwork(customParentChain)
+  }
+
+  if (l2Networks[customChildChain.chainID]) {
     throw new ArbSdkError(
       `Network ${customChildChain.chainID} already included`
     )
-  else if (!customChildChain.isCustom) {
+  } else if (!customChildChain.isCustom) {
     throw new ArbSdkError(
       `Custom network ${customChildChain.chainID} must have isCustom flag set to true`
     )
   }
 
-<<<<<<< HEAD
-  childChains[customChildChain.chainID] = customChildChain
-
-  console.log({ customChildChain })
-
-  const parentChainChildChain = parentChains[customChildChain.parentChainId]
-  if (!parentChainChildChain)
-    throw new ArbSdkError(
-      `Network ${customChildChain.chainID}'s parent chain, ${customChildChain.parentChainId}, not recognized`
-    )
-  console.log({ parentChainChildChain })
-
-  if (!parentChainChildChain.childChainIds.includes(customChildChain.chainID)) {
-    parentChainChildChain.childChainIds.push(customChildChain.chainID)
-  }
-=======
-  addNetwork(customL2Network)
->>>>>>> a0c71474
-}
-
+  addNetwork(customChildChain)
+}
 /**
  * Registers a custom network that matches the one created by a Nitro local node. Useful in development.
  *
@@ -742,7 +637,7 @@
     explorerUrl: '',
     isCustom: true,
     name: 'EthLocal',
-    childChainIds: [412346],
+    partnerChainIDs: [412346],
     isArbitrum: false,
   }
 
@@ -760,12 +655,8 @@
     isArbitrum: true,
     isCustom: true,
     name: 'ArbLocal',
-<<<<<<< HEAD
-    parentChainId: 1337,
-=======
     partnerChainID: 1337,
     partnerChainIDs: [],
->>>>>>> a0c71474
     retryableLifetimeSeconds: 604800,
     nitroGenesisBlock: 0,
     nitroGenesisL1Block: 0,
@@ -800,14 +691,6 @@
   }
 }
 
-<<<<<<< HEAD
-export const isParentChain = (
-  network: ParentChain | ChildChain
-): network is ParentChain => {
-  if ((network as ParentChain).childChainIds) return true
-  else return false
-}
-=======
 /**
  * Creates a function that resets the networks index to default. Useful in development.
  */
@@ -826,5 +709,4 @@
 
 const { resetNetworksToDefault } = createNetworkStateHandler()
 
-export { resetNetworksToDefault }
->>>>>>> a0c71474
+export { resetNetworksToDefault }