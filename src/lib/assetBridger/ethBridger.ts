/*
 * Copyright 2021, Offchain Labs, Inc.
 *
 * Licensed under the Apache License, Version 2.0 (the "License");
 * you may not use this file except in compliance with the License.
 * You may obtain a copy of the License at
 *
 *    http://www.apache.org/licenses/LICENSE-2.0
 *
 * Unless required by applicable law or agreed to in writing, software
 * distributed under the License is distributed on an "AS IS" BASIS,
 * WITHOUT WARRANTIES OR CONDITIONS OF ANY KIND, either express or implied.
 * See the License for the specific language governing permissions and
 * limitations under the License.
 */
/* eslint-env node */
'use strict'

import { Signer } from '@ethersproject/abstract-signer'
import { Provider, TransactionRequest } from '@ethersproject/abstract-provider'
import { PayableOverrides, Overrides } from '@ethersproject/contracts'
import { BigNumber, constants } from 'ethers'

import { Inbox__factory } from '../abi/factories/Inbox__factory'
import { ERC20Inbox__factory } from '../abi/factories/ERC20Inbox__factory'
import { ArbSys__factory } from '../abi/factories/ArbSys__factory'
import { ARB_SYS_ADDRESS } from '../dataEntities/constants'
import { AssetBridger } from './assetBridger'
import {
  ParentEthDepositTransaction,
  ParentContractCallTransaction,
  ParentTransactionReceipt,
} from '../message/ParentTransaction'
import {
  ChildContractTransaction,
  ChildTransactionReceipt,
} from '../message/ChildTransaction'
import { ParentToChildMessageCreator } from '../message/ParentToChildMessageCreator'
import { GasOverrides } from '../message/ParentToChildMessageGasEstimator'
import {
  isParentToChildTransactionRequest,
  isChildToParentTransactionRequest,
  ParentToChildTransactionRequest,
  ChildToParentTransactionRequest,
} from '../dataEntities/transactionRequest'
import { OmitTyped } from '../utils/types'
import { SignerProviderUtils } from '../dataEntities/signerOrProvider'
import { MissingProviderArbSdkError } from '../dataEntities/errors'
import { getArbitrumNetwork } from '../dataEntities/networks'
import { ERC20__factory } from '../abi/factories/ERC20__factory'
import { isArbitrumChain } from '../utils/lib'

export type ApproveGasTokenParams = {
  /**
   * Amount to approve. Defaults to max int.
   */
  amount?: BigNumber
  /**
   * Transaction overrides
   */
  overrides?: PayableOverrides
}

export type ApproveGasTokenTxRequest = {
  /**
   * Transaction request
   */
  txRequest: Required<Pick<TransactionRequest, 'to' | 'data' | 'value'>>
  /**
   * Transaction overrides
   */
  overrides?: Overrides
}

export type ApproveGasTokenParamsOrTxRequest =
  | ApproveGasTokenParams
  | ApproveGasTokenTxRequest

type WithParentSigner<T extends ApproveGasTokenParamsOrTxRequest> = T & {
  parentSigner: Signer
}

export interface EthWithdrawParams {
  /**
   * The amount of ETH or tokens to be withdrawn
   */
  amount: BigNumber
  /**
   * The parent chain address to receive the value.
   */
  destinationAddress: string
  /**
   * The address of the withdrawal sender
   */
  from: string
  /**
   * Transaction overrides
   */
  overrides?: PayableOverrides
}

export type EthDepositParams = {
  /**
   * Parent chain provider or signer
   */
  parentSigner: Signer
  /**
   * The amount of ETH or tokens to be deposited
   */
  amount: BigNumber
  /**
   * Transaction overrides
   */
  overrides?: PayableOverrides
}

export type EthDepositToParams = EthDepositParams & {
  /**
   * Child chain provider
   */
  childProvider: Provider
  /**
   * Child chain address of the entity receiving the funds
   */
  destinationAddress: string
  /**
   * Overrides for the retryable ticket parameters
   */
  retryableGasOverrides?: GasOverrides
}

export type ParentToChildTxReqAndSigner = ParentToChildTransactionRequest & {
  parentSigner: Signer
  overrides?: Overrides
}

export type ChildToParentTxReqAndSigner = ChildToParentTransactionRequest & {
  childSigner: Signer
  overrides?: Overrides
}

type EthDepositRequestParams = OmitTyped<
  EthDepositParams,
  'overrides' | 'parentSigner'
> & { from: string }

type EthDepositToRequestParams = OmitTyped<
  EthDepositToParams,
  'overrides' | 'parentSigner'
> & {
  /**
   * Parent chain provider
   */
  parentProvider: Provider
  /**
   * Address that is depositing the ETH
   */
  from: string
}

/**
 * Bridger for moving ETH back and forth between parent and child chain
 */
export class EthBridger extends AssetBridger<
  EthDepositParams | EthDepositToParams | ParentToChildTxReqAndSigner,
  EthWithdrawParams | ChildToParentTxReqAndSigner
> {
  /**
   * Instantiates a new EthBridger from a child chain Provider
   * @param childProvider
   * @returns
   */
  public static async fromProvider(childProvider: Provider) {
    return new EthBridger(await getArbitrumNetwork(childProvider))
  }

  /**
   * Asserts that the provided argument is of type `ApproveGasTokenParams` and not `ApproveGasTokenTxRequest`.
   * @param params
   */
  private isApproveGasTokenParams(
    params: ApproveGasTokenParamsOrTxRequest
  ): params is WithParentSigner<ApproveGasTokenParams> {
    return typeof (params as ApproveGasTokenTxRequest).txRequest === 'undefined'
  }

  /**
   * Creates a transaction request for approving the custom gas token to be spent by the inbox on the parent chain
   * @param params
   */
  public getApproveGasTokenRequest(
    params?: ApproveGasTokenParams
  ): Required<Pick<TransactionRequest, 'to' | 'data' | 'value'>> {
    if (this.nativeTokenIsEth) {
      throw new Error('chain uses ETH as its native/gas token')
    }

    const data = ERC20__factory.createInterface().encodeFunctionData(
      'approve',
      [
        // spender
        this.childChain.ethBridge.inbox,
        // value
        params?.amount ?? constants.MaxUint256,
      ]
    )

    return {
      to: this.nativeToken!,
      data,
      value: BigNumber.from(0),
    }
  }

  /**
   * Approves the custom gas token to be spent by the Inbox on the parent chain.
   * @param params
   */
  public async approveGasToken(
    params: WithParentSigner<ApproveGasTokenParamsOrTxRequest>
  ) {
    if (this.nativeTokenIsEth) {
      throw new Error('chain uses ETH as its native/gas token')
    }

    const approveGasTokenRequest = this.isApproveGasTokenParams(params)
      ? this.getApproveGasTokenRequest(params)
      : params.txRequest

    return params.parentSigner.sendTransaction({
      ...approveGasTokenRequest,
      ...params.overrides,
    })
  }

  /**
   * Gets transaction calldata for a tx request for depositing ETH or custom gas token
   * @param params
   * @returns
   */
  private getDepositRequestData(params: EthDepositRequestParams) {
    if (!this.nativeTokenIsEth) {
      return (
        ERC20Inbox__factory.createInterface() as unknown as {
          encodeFunctionData(
            functionFragment: 'depositERC20(uint256)',
            values: [BigNumber]
          ): string
        }
      ).encodeFunctionData('depositERC20(uint256)', [params.amount])
    }

    return (
      Inbox__factory.createInterface() as unknown as {
        encodeFunctionData(
          functionFragment: 'depositEth()',
          values?: undefined
        ): string
      }
    ).encodeFunctionData('depositEth()')
  }

  /**
   * Gets tx request for depositing ETH or custom gas token
   * @param params
   * @returns
   */
  public async getDepositRequest(
    params: EthDepositRequestParams
  ): Promise<OmitTyped<ParentToChildTransactionRequest, 'retryableData'>> {
    return {
      txRequest: {
        to: this.childChain.ethBridge.inbox,
        value: this.nativeTokenIsEth ? params.amount : 0,
        data: this.getDepositRequestData(params),
        from: params.from,
      },
      isValid: async () => true,
    }
  }

  /**
   * Deposit ETH from Parent onto Child chain
   * @param params
   * @returns
   */
  public async deposit(
    params: EthDepositParams | ParentToChildTxReqAndSigner
  ): Promise<ParentEthDepositTransaction> {
    await this.checkParentChain(params.parentSigner)

    const ethDeposit = isParentToChildTransactionRequest(params)
      ? params
      : await this.getDepositRequest({
          ...params,
          from: await params.parentSigner.getAddress(),
        })

    const tx = await params.parentSigner.sendTransaction({
      ...ethDeposit.txRequest,
      ...params.overrides,
    })

    return ParentTransactionReceipt.monkeyPatchEthDepositWait(tx)
  }

  /**
   * Get a transaction request for an ETH deposit to a different child chain address using Retryables
   * @param params
   * @returns
   */
  public async getDepositToRequest(
    params: EthDepositToRequestParams
  ): Promise<ParentToChildTransactionRequest> {
    const requestParams = {
      ...params,
      to: params.destinationAddress,
      l2CallValue: params.amount,
      callValueRefundAddress: params.destinationAddress,
      data: '0x',
    }

    // Gas overrides can be passed in the parameters
    const gasOverrides = params.retryableGasOverrides || undefined

    return ParentToChildMessageCreator.getTicketCreationRequest(
      requestParams,
      params.parentProvider,
      params.childProvider,
      gasOverrides
    )
  }

  /**
   * Deposit ETH from parent chain onto a different child chain address
   * @param params
   * @returns
   */
  public async depositTo(
    params:
      | EthDepositToParams
      | (ParentToChildTxReqAndSigner & { childProvider: Provider })
  ): Promise<ParentContractCallTransaction> {
    await this.checkParentChain(params.parentSigner)
    await this.checkChildChain(params.childProvider)

    const retryableTicketRequest = isParentToChildTransactionRequest(params)
      ? params
      : await this.getDepositToRequest({
          ...params,
          from: await params.parentSigner.getAddress(),
          parentProvider: params.parentSigner.provider!,
        })

<<<<<<< HEAD
    const tx = await params.parentSigner.sendTransaction({
      ...retryableTicketRequest.txRequest,
      ...params.overrides,
    })
=======
    const l1ToL2MessageCreator = new L1ToL2MessageCreator(params.l1Signer)

    const tx = await l1ToL2MessageCreator.createRetryableTicket(
      retryableTicketRequest,
      params.l2Provider
    )
>>>>>>> 47ba17b8

    return ParentTransactionReceipt.monkeyPatchContractCallWait(tx)
  }

  /**
   * Get a transaction request for an eth withdrawal
   * @param params
   * @returns
   */
  public async getWithdrawalRequest(
    params: EthWithdrawParams
  ): Promise<ChildToParentTransactionRequest> {
    const iArbSys = ArbSys__factory.createInterface()
    const functionData = iArbSys.encodeFunctionData('withdrawEth', [
      params.destinationAddress,
    ])

    return {
      txRequest: {
        to: ARB_SYS_ADDRESS,
        data: functionData,
        value: params.amount,
        from: params.from,
      },
      // todo: do proper estimation
      estimateParentGasLimit: async (parentProvider: Provider) => {
        if (await isArbitrumChain(parentProvider)) {
          // values for L3 are dependent on the L1 base fee, so hardcoding can never be accurate
          // however, this is only an estimate used for display, so should be good enough
          //
          // measured with withdrawals from Xai and Rari then added some padding
          return BigNumber.from(4_000_000)
        }

        // measured 126998 - add some padding
        return BigNumber.from(130000)
      },
    }
  }

  /**
   * Withdraw ETH from child chain onto parent chain
   * @param params
   * @returns
   */
  public async withdraw(
    params:
      | (EthWithdrawParams & { childSigner: Signer })
      | ChildToParentTxReqAndSigner
  ): Promise<ChildContractTransaction> {
    if (!SignerProviderUtils.signerHasProvider(params.childSigner)) {
      throw new MissingProviderArbSdkError('childSigner')
    }
    await this.checkChildChain(params.childSigner)

    const request = isChildToParentTransactionRequest<
      EthWithdrawParams & { childSigner: Signer }
    >(params)
      ? params
      : await this.getWithdrawalRequest(params)

    const tx = await params.childSigner.sendTransaction({
      ...request.txRequest,
      ...params.overrides,
    })
    return ChildTransactionReceipt.monkeyPatchWait(tx)
  }
}<|MERGE_RESOLUTION|>--- conflicted
+++ resolved
@@ -352,19 +352,14 @@
           parentProvider: params.parentSigner.provider!,
         })
 
-<<<<<<< HEAD
-    const tx = await params.parentSigner.sendTransaction({
-      ...retryableTicketRequest.txRequest,
-      ...params.overrides,
-    })
-=======
-    const l1ToL2MessageCreator = new L1ToL2MessageCreator(params.l1Signer)
+    const l1ToL2MessageCreator = new ParentToChildMessageCreator(
+      params.parentSigner
+    )
 
     const tx = await l1ToL2MessageCreator.createRetryableTicket(
       retryableTicketRequest,
-      params.l2Provider
+      params.childProvider
     )
->>>>>>> 47ba17b8
 
     return ParentTransactionReceipt.monkeyPatchContractCallWait(tx)
   }
