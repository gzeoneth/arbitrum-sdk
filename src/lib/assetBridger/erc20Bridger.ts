/*
 * Copyright 2021, Offchain Labs, Inc.
 *
 * Licensed under the Apache License, Version 2.0 (the "License");
 * you may not use this file except in compliance with the License.
 * You may obtain a copy of the License at
 *
 *    http://www.apache.org/licenses/LICENSE-2.0
 *
 * Unless required by applicable law or agreed to in writing, software
 * distributed under the License is distributed on an "AS IS" BASIS,
 * WITHOUT WARRANTIES OR CONDITIONS OF ANY KIND, either express or implied.
 * See the License for the specific language governing permissions and
 * limitations under the License.
 */
/* eslint-env node */
'use strict'

import { Signer } from '@ethersproject/abstract-signer'
import {
  Provider,
  BlockTag,
  TransactionRequest,
} from '@ethersproject/abstract-provider'
import { PayableOverrides, Overrides } from '@ethersproject/contracts'
import { MaxUint256 } from '@ethersproject/constants'
import { ErrorCode, Logger } from '@ethersproject/logger'
import { BigNumber, BigNumberish, ethers, BytesLike, constants } from 'ethers'

import { L1GatewayRouter__factory } from '../abi/factories/L1GatewayRouter__factory'
import { L2GatewayRouter__factory } from '../abi/factories/L2GatewayRouter__factory'
import { L1WethGateway__factory } from '../abi/factories/L1WethGateway__factory'
import { L2ArbitrumGateway__factory } from '../abi/factories/L2ArbitrumGateway__factory'
import { ERC20__factory } from '../abi/factories/ERC20__factory'
import { ERC20 } from '../abi/ERC20'
import { L2GatewayToken__factory } from '../abi/factories/L2GatewayToken__factory'
import { L2GatewayToken } from '../abi/L2GatewayToken'
import { ICustomToken__factory } from '../abi/factories/ICustomToken__factory'
import { IArbToken__factory } from '../abi/factories/IArbToken__factory'

import { WithdrawalInitiatedEvent } from '../abi/L2ArbitrumGateway'
import { GatewaySetEvent } from '../abi/L1GatewayRouter'
import {
  GasOverrides,
  ParentToChildMessageGasEstimator,
} from '../message/ParentToChildMessageGasEstimator'
import { SignerProviderUtils } from '../dataEntities/signerOrProvider'
import {
  ArbitrumNetwork,
  TokenBridge,
  assertArbitrumNetworkHasTokenBridge,
  getArbitrumNetwork,
} from '../dataEntities/networks'
import { ArbSdkError, MissingProviderArbSdkError } from '../dataEntities/errors'
import { DISABLED_GATEWAY } from '../dataEntities/constants'
import { EventFetcher } from '../utils/eventFetcher'
import { EthDepositParams, EthWithdrawParams } from './ethBridger'
import { AssetBridger } from './assetBridger'
import {
  ParentContractCallTransaction,
  ParentContractTransaction,
  ParentTransactionReceipt,
} from '../message/ParentTransaction'
import {
  ChildContractTransaction,
  ChildTransactionReceipt,
} from '../message/ChildTransaction'
import {
  isParentToChildTransactionRequest,
  isChildToParentTransactionRequest,
  ChildToParentTransactionRequest,
  ParentToChildTransactionRequest,
} from '../dataEntities/transactionRequest'
import { defaultAbiCoder } from 'ethers/lib/utils'
import { OmitTyped, RequiredPick } from '../utils/types'
import { RetryableDataTools } from '../dataEntities/retryableData'
import { EventArgs } from '../dataEntities/event'
import { ParentToChildMessageGasParams } from '../message/ParentToChildMessageCreator'
import {
  getNativeTokenDecimals,
  isArbitrumChain,
  scaleFrom18DecimalsToNativeTokenDecimals,
} from '../utils/lib'
import { L2ERC20Gateway__factory } from '../abi/factories/L2ERC20Gateway__factory'
import { getErc20ParentAddressFromParentToChildTxRequest } from '../utils/calldata'

export interface TokenApproveParams {
  /**
   * Parent network address of the ERC20 token contract
   */
  erc20ParentAddress: string
  /**
   * Amount to approve. Defaults to max int.
   */
  amount?: BigNumber
  /**
   * Transaction overrides
   */
  overrides?: PayableOverrides
}

export interface Erc20DepositParams extends EthDepositParams {
  /**
   * A child provider
   */
  childProvider: Provider
  /**
   * Parent network address of the token ERC20 contract
   */
  erc20ParentAddress: string
  /**
   * Child network address of the entity receiving the funds. Defaults to the l1FromAddress
   */
  destinationAddress?: string
  /**
   * The maximum cost to be paid for submitting the transaction
   */
  maxSubmissionCost?: BigNumber
  /**
   * The address to return the any gas that was not spent on fees
   */
  excessFeeRefundAddress?: string
  /**
   * The address to refund the call value to in the event the retryable is cancelled, or expires
   */
  callValueRefundAddress?: string
  /**
   * Overrides for the retryable ticket parameters
   */
  retryableGasOverrides?: GasOverrides
  /**
   * Transaction overrides
   */
  overrides?: Overrides
}

export interface Erc20WithdrawParams extends EthWithdrawParams {
  /**
   * Parent network address of the token ERC20 contract
   */
  erc20ParentAddress: string
}

export type ParentToChildTxReqAndSignerProvider =
  ParentToChildTransactionRequest & {
    parentSigner: Signer
    childProvider: Provider
    overrides?: Overrides
  }

export type ChildToParentTxReqAndSigner = ChildToParentTransactionRequest & {
  childSigner: Signer
  overrides?: Overrides
}

type SignerTokenApproveParams = TokenApproveParams & { parentSigner: Signer }
type ProviderTokenApproveParams = TokenApproveParams & {
  parentProvider: Provider
}
export type ApproveParamsOrTxRequest =
  | SignerTokenApproveParams
  | {
      txRequest: Required<Pick<TransactionRequest, 'to' | 'data' | 'value'>>
      parentSigner: Signer
      overrides?: Overrides
    }

/**
 * The deposit request takes the same args as the actual deposit. Except we don't require a signer object
 * only a provider
 */
type DepositRequest = OmitTyped<
  Erc20DepositParams,
  'overrides' | 'parentSigner'
> & {
  parentProvider: Provider
  /**
   * Address that is depositing the assets
   */
  from: string
}

type DefaultedDepositRequest = RequiredPick<
  DepositRequest,
  'callValueRefundAddress' | 'excessFeeRefundAddress' | 'destinationAddress'
>

/**
 * Bridger for moving ERC20 tokens back and forth between parent-to-child
 */
export class Erc20Bridger extends AssetBridger<
  Erc20DepositParams | ParentToChildTxReqAndSignerProvider,
  OmitTyped<Erc20WithdrawParams, 'from'> | ChildToParentTransactionRequest
> {
  public static MAX_APPROVAL: BigNumber = MaxUint256
  public static MIN_CUSTOM_DEPOSIT_GAS_LIMIT = BigNumber.from(275000)

  public readonly childNetwork: ArbitrumNetwork & {
    tokenBridge: TokenBridge
  }

  /**
   * Bridger for moving ERC20 tokens back and forth between parent-to-child
   */
  public constructor(childNetwork: ArbitrumNetwork) {
    super(childNetwork)
    assertArbitrumNetworkHasTokenBridge(childNetwork)
    this.childNetwork = childNetwork
  }

  /**
   * Instantiates a new Erc20Bridger from a child provider
   * @param childProvider
   * @returns
   */
  public static async fromProvider(childProvider: Provider) {
    return new Erc20Bridger(await getArbitrumNetwork(childProvider))
  }

  /**
   * Get the address of the parent gateway for this token
   * @param erc20ParentAddress
   * @param parentProvider
   * @returns
   */
  public async getParentGatewayAddress(
    erc20ParentAddress: string,
    parentProvider: Provider
  ): Promise<string> {
    await this.checkParentNetwork(parentProvider)

    return await L1GatewayRouter__factory.connect(
      this.childNetwork.tokenBridge.parentGatewayRouter,
      parentProvider
    ).getGateway(erc20ParentAddress)
  }

  /**
   * Get the address of the child gateway for this token
   * @param erc20ParentAddress
   * @param childProvider
   * @returns
   */
  public async getChildGatewayAddress(
    erc20ParentAddress: string,
    childProvider: Provider
  ): Promise<string> {
    await this.checkChildNetwork(childProvider)

    return await L2GatewayRouter__factory.connect(
      this.childNetwork.tokenBridge.childGatewayRouter,
      childProvider
    ).getGateway(erc20ParentAddress)
  }

  /**
   * Creates a transaction request for approving the custom gas token to be spent by the relevant gateway on the parent network
   * @param params
   */
  public async getApproveGasTokenRequest(
    params: ProviderTokenApproveParams
  ): Promise<Required<Pick<TransactionRequest, 'to' | 'data' | 'value'>>> {
    if (this.nativeTokenIsEth) {
      throw new Error('chain uses ETH as its native/gas token')
    }

    const txRequest = await this.getApproveTokenRequest(params)
    // just reuse the approve token request but direct it towards the native token contract
    return { ...txRequest, to: this.nativeToken! }
  }

  /**
   * Approves the custom gas token to be spent by the relevant gateway on the parent network
   * @param params
   */
  public async approveGasToken(
    params: ApproveParamsOrTxRequest
  ): Promise<ethers.ContractTransaction> {
    if (this.nativeTokenIsEth) {
      throw new Error('chain uses ETH as its native/gas token')
    }

    await this.checkParentNetwork(params.parentSigner)

    const approveGasTokenRequest = this.isApproveParams(params)
      ? await this.getApproveGasTokenRequest({
          ...params,
          parentProvider: SignerProviderUtils.getProviderOrThrow(
            params.parentSigner
          ),
        })
      : params.txRequest

    return params.parentSigner.sendTransaction({
      ...approveGasTokenRequest,
      ...params.overrides,
    })
  }

  /**
   * Get a tx request to approve tokens for deposit to the bridge.
   * The tokens will be approved for the relevant gateway.
   * @param params
   * @returns
   */
  public async getApproveTokenRequest(
    params: ProviderTokenApproveParams
  ): Promise<Required<Pick<TransactionRequest, 'to' | 'data' | 'value'>>> {
    // you approve tokens to the gateway that the router will use
    const gatewayAddress = await this.getParentGatewayAddress(
      params.erc20ParentAddress,
      SignerProviderUtils.getProviderOrThrow(params.parentProvider)
    )

    const iErc20Interface = ERC20__factory.createInterface()
    const data = iErc20Interface.encodeFunctionData('approve', [
      gatewayAddress,
      params.amount || Erc20Bridger.MAX_APPROVAL,
    ])

    return {
      to: params.erc20ParentAddress,
      data,
      value: BigNumber.from(0),
    }
  }

  protected isApproveParams(
    params: ApproveParamsOrTxRequest
  ): params is SignerTokenApproveParams {
    return (params as SignerTokenApproveParams).erc20ParentAddress != undefined
  }

  /**
   * Approve tokens for deposit to the bridge. The tokens will be approved for the relevant gateway.
   * @param params
   * @returns
   */
  public async approveToken(
    params: ApproveParamsOrTxRequest
  ): Promise<ethers.ContractTransaction> {
    await this.checkParentNetwork(params.parentSigner)

    const approveRequest = this.isApproveParams(params)
      ? await this.getApproveTokenRequest({
          ...params,
          parentProvider: SignerProviderUtils.getProviderOrThrow(
            params.parentSigner
          ),
        })
      : params.txRequest
    return await params.parentSigner.sendTransaction({
      ...approveRequest,
      ...params.overrides,
    })
  }

  /**
   * Get the child network events created by a withdrawal
   * @param childProvider
   * @param gatewayAddress
   * @param parentTokenAddress
   * @param fromAddress
   * @param filter
   * @returns
   */
  public async getWithdrawalEvents(
    childProvider: Provider,
    gatewayAddress: string,
    filter: { fromBlock: BlockTag; toBlock: BlockTag },
    parentTokenAddress?: string,
    fromAddress?: string,
    toAddress?: string
  ): Promise<(EventArgs<WithdrawalInitiatedEvent> & { txHash: string })[]> {
    await this.checkChildNetwork(childProvider)

    const eventFetcher = new EventFetcher(childProvider)
    const events = (
      await eventFetcher.getEvents(
        L2ArbitrumGateway__factory,
        contract =>
          contract.filters.WithdrawalInitiated(
            null, // parentToken
            fromAddress || null, // _from
            toAddress || null // _to
          ),
        { ...filter, address: gatewayAddress }
      )
    ).map(a => ({ txHash: a.transactionHash, ...a.event }))

    return parentTokenAddress
      ? events.filter(
          log =>
            log.l1Token.toLocaleLowerCase() ===
            parentTokenAddress.toLocaleLowerCase()
        )
      : events
  }

  /**
   * Does the provided address look like a weth gateway
   * @param potentialWethGatewayAddress
   * @param parentProvider
   * @returns
   */
  private async looksLikeWethGateway(
    potentialWethGatewayAddress: string,
    parentProvider: Provider
  ) {
    try {
      const potentialWethGateway = L1WethGateway__factory.connect(
        potentialWethGatewayAddress,
        parentProvider
      )
      await potentialWethGateway.callStatic.l1Weth()
      return true
    } catch (err) {
      if (
        err instanceof Error &&
        (err as unknown as { code: ErrorCode }).code ===
          Logger.errors.CALL_EXCEPTION
      ) {
        return false
      } else {
        throw err
      }
    }
  }

  /**
   * Is this a known or unknown WETH gateway
   * @param gatewayAddress
   * @param parentProvider
   * @returns
   */
  private async isWethGateway(
    gatewayAddress: string,
    parentProvider: Provider
  ): Promise<boolean> {
    const wethAddress = this.childNetwork.tokenBridge.parentWethGateway
    if (this.childNetwork.isCustom) {
      // For custom network, we do an ad-hoc check to see if it's a WETH gateway
      if (await this.looksLikeWethGateway(gatewayAddress, parentProvider)) {
        return true
      }
      // ...otherwise we directly check it against the config file
    } else if (wethAddress === gatewayAddress) {
      return true
    }
    return false
  }

  /**
   * Get the child network token contract at the provided address
   * Note: This function just returns a typed ethers object for the provided address, it doesn't
   * check the underlying form of the contract bytecode to see if it's an erc20, and doesn't ensure the validity
   * of any of the underlying functions on that contract.
   * @param childProvider
   * @param childTokenAddr
   * @returns
   */
  public getChildTokenContract(
    childProvider: Provider,
    childTokenAddr: string
  ): L2GatewayToken {
    return L2GatewayToken__factory.connect(childTokenAddr, childProvider)
  }

  /**
   * Get the parent token contract at the provided address
   * Note: This function just returns a typed ethers object for the provided address, it doesnt
   * check the underlying form of the contract bytecode to see if it's an erc20, and doesn't ensure the validity
   * of any of the underlying functions on that contract.
   * @param parentProvider
   * @param parentTokenAddr
   * @returns
   */
  public getParentTokenContract(
    parentProvider: Provider,
    parentTokenAddr: string
  ): ERC20 {
    return ERC20__factory.connect(parentTokenAddr, parentProvider)
  }

  /**
   * Get the corresponding child network token address for the provided parent network token
   * @param erc20ParentAddress
   * @param parentProvider
   * @returns
   */
  public async getChildErc20Address(
    erc20ParentAddress: string,
    parentProvider: Provider
  ): Promise<string> {
    await this.checkParentNetwork(parentProvider)

    const parentGatewayRouter = L1GatewayRouter__factory.connect(
      this.childNetwork.tokenBridge.parentGatewayRouter,
      parentProvider
    )

    return await parentGatewayRouter.functions
      .calculateL2TokenAddress(erc20ParentAddress)
      .then(([res]) => res)
  }

  /**
   * Get the corresponding parent network address for the provided child network token
   * Validates the returned address against the child network router to ensure it is correctly mapped to the provided erc20ChildChainAddress
   * @param erc20ChildChainAddress
   * @param childProvider
   * @returns
   */
  public async getParentErc20Address(
    erc20ChildChainAddress: string,
    childProvider: Provider
  ): Promise<string> {
    await this.checkChildNetwork(childProvider)

    // child network WETH contract doesn't have the parentAddress method on it
    if (
      erc20ChildChainAddress.toLowerCase() ===
      this.childNetwork.tokenBridge.childWeth.toLowerCase()
    ) {
      return this.childNetwork.tokenBridge.parentWeth
    }

    const arbERC20 = L2GatewayToken__factory.connect(
      erc20ChildChainAddress,
      childProvider
    )
    const parentAddress = await arbERC20.functions
      .l1Address()
      .then(([res]) => res)

    // check that this l1 address is indeed registered to this child token
    const childGatewayRouter = L2GatewayRouter__factory.connect(
      this.childNetwork.tokenBridge.childGatewayRouter,
      childProvider
    )

    const childAddress = await childGatewayRouter.calculateL2TokenAddress(
      parentAddress
    )
    if (childAddress.toLowerCase() !== erc20ChildChainAddress.toLowerCase()) {
      throw new ArbSdkError(
        `Unexpected parent address. Parent address from token is not registered to the provided child address. ${parentAddress} ${childAddress} ${erc20ChildChainAddress}`
      )
    }

    return parentAddress
  }

  /**
   * Whether the token has been disabled on the router
   * @param parentTokenAddress
   * @param parentProvider
   * @returns
   */
  public async isDepositDisabled(
    parentTokenAddress: string,
    parentProvider: Provider
  ): Promise<boolean> {
    await this.checkParentNetwork(parentProvider)

    const parentGatewayRouter = L1GatewayRouter__factory.connect(
      this.childNetwork.tokenBridge.parentGatewayRouter,
      parentProvider
    )

    return (
      (await parentGatewayRouter.l1TokenToGateway(parentTokenAddress)) ===
      DISABLED_GATEWAY
    )
  }

  private applyDefaults<T extends DepositRequest>(
    params: T
  ): DefaultedDepositRequest {
    return {
      ...params,
      excessFeeRefundAddress: params.excessFeeRefundAddress || params.from,
      callValueRefundAddress: params.callValueRefundAddress || params.from,
      destinationAddress: params.destinationAddress || params.from,
    }
  }

  /**
   * Get the call value for the deposit transaction request
   * @param depositParams
   * @returns
   */
  private getDepositRequestCallValue(
    depositParams: OmitTyped<ParentToChildMessageGasParams, 'deposit'>
  ) {
    // the call value should be zero when paying with a custom gas token,
    // as the fee amount is packed inside the last parameter (`data`) of the call to `outboundTransfer`, see `getDepositRequestOutboundTransferInnerData`
    if (!this.nativeTokenIsEth) {
      return constants.Zero
    }

    // we dont include the child call value for token deposits because
    // they either have 0 call value, or their call value is withdrawn from
    // a contract by the gateway (weth). So in both of these cases the child call value
    // is not actually deposited in the value field
    return depositParams.gasLimit
      .mul(depositParams.maxFeePerGas)
      .add(depositParams.maxSubmissionCost)
  }

  /**
   * Get the `data` param for call to `outboundTransfer`
   * @param depositParams
   * @returns
   */
  private getDepositRequestOutboundTransferInnerData(
    depositParams: OmitTyped<ParentToChildMessageGasParams, 'deposit'>,
    decimals: number
  ) {
    if (!this.nativeTokenIsEth) {
      return defaultAbiCoder.encode(
        ['uint256', 'bytes', 'uint256'],
        [
          // maxSubmissionCost
          depositParams.maxSubmissionCost, // will be zero
          // callHookData
          '0x',
          // nativeTokenTotalFee
          scaleFrom18DecimalsToNativeTokenDecimals({
            amount: depositParams.gasLimit
              .mul(depositParams.maxFeePerGas)
              .add(depositParams.maxSubmissionCost), // will be zero
            decimals,
          }),
        ]
      )
    }

    return defaultAbiCoder.encode(
      ['uint256', 'bytes'],
      [
        // maxSubmissionCost
        depositParams.maxSubmissionCost,
        // callHookData
        '0x',
      ]
    )
  }

  /**
   * Get the arguments for calling the deposit function
   * @param params
   * @returns
   */
  public async getDepositRequest(
    params: DepositRequest
  ): Promise<ParentToChildTransactionRequest> {
    await this.checkParentNetwork(params.parentProvider)
    await this.checkChildNetwork(params.childProvider)
    const defaultedParams = this.applyDefaults(params)
    const {
      amount,
      destinationAddress,
      erc20ParentAddress,
      parentProvider,
      childProvider,
      retryableGasOverrides,
    } = defaultedParams

    const parentGatewayAddress = await this.getParentGatewayAddress(
      erc20ParentAddress,
      parentProvider
    )
    let tokenGasOverrides: GasOverrides | undefined = retryableGasOverrides
    // we also add a hardcoded minimum gas limit for custom gateway deposits
    if (
      parentGatewayAddress === this.childNetwork.tokenBridge.parentCustomGateway
    ) {
      if (!tokenGasOverrides) tokenGasOverrides = {}
      if (!tokenGasOverrides.gasLimit) tokenGasOverrides.gasLimit = {}
      if (!tokenGasOverrides.gasLimit.min) {
        tokenGasOverrides.gasLimit.min =
          Erc20Bridger.MIN_CUSTOM_DEPOSIT_GAS_LIMIT
      }
    }

    const decimals = await getNativeTokenDecimals({
      parentProvider,
      childNetwork: this.childNetwork,
    })

    const depositFunc = (
      depositParams: OmitTyped<ParentToChildMessageGasParams, 'deposit'>
    ) => {
      depositParams.maxSubmissionCost =
        params.maxSubmissionCost || depositParams.maxSubmissionCost

      const iGatewayRouter = L1GatewayRouter__factory.createInterface()
      const innerData = this.getDepositRequestOutboundTransferInnerData(
        depositParams,
        decimals
      )

      const functionData =
        defaultedParams.excessFeeRefundAddress !== defaultedParams.from
          ? iGatewayRouter.encodeFunctionData('outboundTransferCustomRefund', [
              erc20ParentAddress,
              defaultedParams.excessFeeRefundAddress,
              destinationAddress,
              amount,
              depositParams.gasLimit,
              depositParams.maxFeePerGas,
              innerData,
            ])
          : iGatewayRouter.encodeFunctionData('outboundTransfer', [
              erc20ParentAddress,
              destinationAddress,
              amount,
              depositParams.gasLimit,
              depositParams.maxFeePerGas,
              innerData,
            ])

      return {
        data: functionData,
        to: this.childNetwork.tokenBridge.parentGatewayRouter,
        from: defaultedParams.from,
        value: this.getDepositRequestCallValue(depositParams),
      }
    }

    const gasEstimator = new ParentToChildMessageGasEstimator(childProvider)
    const estimates = await gasEstimator.populateFunctionParams(
      depositFunc,
      parentProvider,
      tokenGasOverrides
    )

    return {
      txRequest: {
        to: this.childNetwork.tokenBridge.parentGatewayRouter,
        data: estimates.data,
        value: estimates.value,
        from: params.from,
      },
      retryableData: {
        ...estimates.retryable,
        ...estimates.estimates,
      },
      isValid: async () => {
        const reEstimates = await gasEstimator.populateFunctionParams(
          depositFunc,
          parentProvider,
          tokenGasOverrides
        )
        return ParentToChildMessageGasEstimator.isValid(
          estimates.estimates,
          reEstimates.estimates
        )
      },
    }
  }

  /**
   * Execute a token deposit from parent to child network
   * @param params
   * @returns
   */
  public async deposit(
    params: Erc20DepositParams | ParentToChildTxReqAndSignerProvider
  ): Promise<ParentContractCallTransaction> {
    await this.checkParentNetwork(params.parentSigner)

    // Although the types prevent should alert callers that value is not
    // a valid override, it is possible that they pass it in anyway as it's a common override
    // We do a safety check here
    if ((params.overrides as PayableOverrides | undefined)?.value) {
      throw new ArbSdkError(
        'Parent call value should be set through `l1CallValue` param'
      )
    }

    const parentProvider = SignerProviderUtils.getProviderOrThrow(
      params.parentSigner
    )

    const erc20ParentAddress = isParentToChildTransactionRequest(params)
      ? getErc20ParentAddressFromParentToChildTxRequest(params)
      : params.erc20ParentAddress

    const isRegistered = await this.isRegistered({
      erc20ParentAddress,
      parentProvider,
      childProvider: params.childProvider,
    })

    if (!isRegistered) {
      const parentChainId = (await parentProvider.getNetwork()).chainId

      throw new Error(
        `Token ${erc20ParentAddress} on chain ${parentChainId} is not registered on the gateways`
      )
    }

    const tokenDeposit = isParentToChildTransactionRequest(params)
      ? params
      : await this.getDepositRequest({
          ...params,
          parentProvider,
          from: await params.parentSigner.getAddress(),
        })

    const tx = await params.parentSigner.sendTransaction({
      ...tokenDeposit.txRequest,
      ...params.overrides,
    })

    return ParentTransactionReceipt.monkeyPatchContractCallWait(tx)
  }

  /**
   * Get the arguments for calling the token withdrawal function
   * @param params
   * @returns
   */
  public async getWithdrawalRequest(
    params: Erc20WithdrawParams
  ): Promise<ChildToParentTransactionRequest> {
    const to = params.destinationAddress

    const routerInterface = L2GatewayRouter__factory.createInterface()
    const functionData =
      // we need to do this since typechain doesnt seem to correctly create
      // encodeFunctionData for functions with overrides
      (
        routerInterface as unknown as {
          encodeFunctionData(
            functionFragment: 'outboundTransfer(address,address,uint256,bytes)',
            values: [string, string, BigNumberish, BytesLike]
          ): string
        }
      ).encodeFunctionData('outboundTransfer(address,address,uint256,bytes)', [
        params.erc20ParentAddress,
        to,
        params.amount,
        '0x',
      ])

    return {
      txRequest: {
        data: functionData,
        to: this.childNetwork.tokenBridge.childGatewayRouter,
        value: BigNumber.from(0),
        from: params.from,
      },
      // todo: do proper estimation
      estimateParentGasLimit: async (parentProvider: Provider) => {
        if (await isArbitrumChain(parentProvider)) {
          // values for L3 are dependent on the L1 base fee, so hardcoding can never be accurate
          // however, this is only an estimate used for display, so should be good enough
          //
          // measured with token withdrawals from Rari then added some padding
          return BigNumber.from(8_000_000)
        }

        const parentGatewayAddress = await this.getParentGatewayAddress(
          params.erc20ParentAddress,
          parentProvider
        )

        // The WETH gateway is the only deposit that requires callvalue in the Child user-tx (i.e., the recently un-wrapped ETH)
        // Here we check if this is a WETH deposit, and include the callvalue for the gas estimate query if so
        const isWeth = await this.isWethGateway(
          parentGatewayAddress,
          parentProvider
        )

        // measured 157421 - add some padding
        return isWeth ? BigNumber.from(190000) : BigNumber.from(160000)
      },
    }
  }

  /**
   * Withdraw tokens from child to parent network
   * @param params
   * @returns
   */
  public async withdraw(
    params:
      | (OmitTyped<Erc20WithdrawParams, 'from'> & { childSigner: Signer })
      | ChildToParentTxReqAndSigner
  ): Promise<ChildContractTransaction> {
    if (!SignerProviderUtils.signerHasProvider(params.childSigner)) {
      throw new MissingProviderArbSdkError('childSigner')
    }
    await this.checkChildNetwork(params.childSigner)

    const withdrawalRequest = isChildToParentTransactionRequest<
      OmitTyped<Erc20WithdrawParams, 'from'> & { childSigner: Signer }
    >(params)
      ? params
      : await this.getWithdrawalRequest({
          ...params,
          from: await params.childSigner.getAddress(),
        })

    const tx = await params.childSigner.sendTransaction({
      ...withdrawalRequest.txRequest,
      ...params.overrides,
    })
    return ChildTransactionReceipt.monkeyPatchWait(tx)
  }

  /**
   * Checks if the token has been properly registered on both gateways. Mostly useful for tokens that use a custom gateway.
   *
   * @param {Object} params
   * @param {string} params.erc20ParentAddress
   * @param {Provider} params.parentProvider
   * @param {Provider} params.childProvider
   * @returns
   */
  public async isRegistered({
    erc20ParentAddress,
    parentProvider,
    childProvider,
  }: {
    erc20ParentAddress: string
    parentProvider: Provider
    childProvider: Provider
  }) {
    const parentStandardGatewayAddressFromChainConfig =
      this.childNetwork.tokenBridge.parentErc20Gateway

    const parentGatewayAddressFromParentGatewayRouter =
      await this.getParentGatewayAddress(erc20ParentAddress, parentProvider)

    // token uses standard gateway; no need to check further
    if (
      parentStandardGatewayAddressFromChainConfig.toLowerCase() ===
      parentGatewayAddressFromParentGatewayRouter.toLowerCase()
    ) {
      return true
    }

    const childTokenAddressFromParentGatewayRouter =
      await this.getChildErc20Address(erc20ParentAddress, parentProvider)

    const childGatewayAddressFromChildRouter =
      await this.getChildGatewayAddress(erc20ParentAddress, childProvider)

    const childTokenAddressFromChildGateway =
      await L2ERC20Gateway__factory.connect(
        childGatewayAddressFromChildRouter,
        childProvider
      ).calculateL2TokenAddress(erc20ParentAddress)

    return (
      childTokenAddressFromParentGatewayRouter.toLowerCase() ===
      childTokenAddressFromChildGateway.toLowerCase()
    )
  }
}

/**
 * A token and gateway pair
 */
interface TokenAndGateway {
  tokenAddr: string
  gatewayAddr: string
}

/**
 * Admin functionality for the token bridge
 */
export class AdminErc20Bridger extends Erc20Bridger {
  private percentIncrease(num: BigNumber, increase: BigNumber): BigNumber {
    return num.add(num.mul(increase).div(100))
  }

  public getApproveGasTokenForCustomTokenRegistrationRequest(
    params: ProviderTokenApproveParams
  ): Required<Pick<TransactionRequest, 'to' | 'data' | 'value'>> {
    if (this.nativeTokenIsEth) {
      throw new Error('chain uses ETH as its native/gas token')
    }

    const iErc20Interface = ERC20__factory.createInterface()
    const data = iErc20Interface.encodeFunctionData('approve', [
      params.erc20ParentAddress,
      params.amount || Erc20Bridger.MAX_APPROVAL,
    ])

    return {
      data,
      value: BigNumber.from(0),
      to: this.nativeToken!,
    }
  }

  public async approveGasTokenForCustomTokenRegistration(
    params: ApproveParamsOrTxRequest
  ): Promise<ethers.ContractTransaction> {
    if (this.nativeTokenIsEth) {
      throw new Error('chain uses ETH as its native/gas token')
    }

    await this.checkParentNetwork(params.parentSigner)

    const approveGasTokenRequest = this.isApproveParams(params)
      ? this.getApproveGasTokenForCustomTokenRegistrationRequest({
          ...params,
          parentProvider: SignerProviderUtils.getProviderOrThrow(
            params.parentSigner
          ),
        })
      : params.txRequest

    return params.parentSigner.sendTransaction({
      ...approveGasTokenRequest,
      ...params.overrides,
    })
  }

  /**
   * Register a custom token on the Arbitrum bridge
   * See https://developer.offchainlabs.com/docs/bridging_assets#the-arbitrum-generic-custom-gateway for more details
   * @param parentTokenAddress Address of the already deployed parent token. Must inherit from https://developer.offchainlabs.com/docs/sol_contract_docs/md_docs/arb-bridge-peripherals/tokenbridge/ethereum/icustomtoken.
   * @param childTokenAddress Address of the already deployed child token. Must inherit from https://developer.offchainlabs.com/docs/sol_contract_docs/md_docs/arb-bridge-peripherals/tokenbridge/arbitrum/iarbtoken.
   * @param parentSigner The signer with the rights to call `registerTokenOnL2` on the parent token
   * @param childProvider Arbitrum rpc provider
   * @returns
   */
  public async registerCustomToken(
    parentTokenAddress: string,
    childTokenAddress: string,
    parentSigner: Signer,
    childProvider: Provider
  ): Promise<ParentContractTransaction> {
    if (!SignerProviderUtils.signerHasProvider(parentSigner)) {
      throw new MissingProviderArbSdkError('parentSigner')
    }
    await this.checkParentNetwork(parentSigner)
    await this.checkChildNetwork(childProvider)

    const parentProvider = parentSigner.provider!
    const parentSenderAddress = await parentSigner.getAddress()

    const parentToken = ICustomToken__factory.connect(
      parentTokenAddress,
      parentSigner
    )
    const childToken = IArbToken__factory.connect(
      childTokenAddress,
      childProvider
    )

    // sanity checks
    await parentToken.deployed()
    await childToken.deployed()

    if (!this.nativeTokenIsEth) {
      const nativeTokenContract = ERC20__factory.connect(
        this.nativeToken!,
        parentProvider
      )
      const allowance = await nativeTokenContract.allowance(
        parentSenderAddress,
        parentToken.address
      )

      const maxFeePerGasOnChild = (await childProvider.getFeeData())
        .maxFeePerGas
      const maxFeePerGasOnChildWithBuffer = this.percentIncrease(
        maxFeePerGasOnChild!,
        BigNumber.from(500)
      )
      // hardcode gas limit to 60k
      const estimatedGasFee = BigNumber.from(60_000).mul(
        maxFeePerGasOnChildWithBuffer
      )

      if (allowance.lt(estimatedGasFee)) {
        throw new Error(
          `Insufficient allowance. Please increase spending for: owner - ${parentSenderAddress}, spender - ${parentToken.address}.`
        )
      }
    }

    const parentAddressFromChild = await childToken.l1Address()
    if (parentAddressFromChild !== parentTokenAddress) {
      throw new ArbSdkError(
        `child token does not have parent address set. Set address: ${parentAddressFromChild}, expected address: ${parentTokenAddress}.`
      )
    }

    const nativeTokenDecimals = await getNativeTokenDecimals({
      parentProvider,
      childNetwork: this.childNetwork,
    })

    type GasParams = {
      maxSubmissionCost: BigNumber
      gasLimit: BigNumber
    }
    const from = await parentSigner.getAddress()
    const encodeFuncData = (
      setTokenGas: GasParams,
      setGatewayGas: GasParams,
      maxFeePerGas: BigNumber
    ) => {
      // if we set maxFeePerGas to be the error triggering param then it will
      // always trigger for the setToken call and never make it ti setGateways
      // so we here we just use the gas limit to trigger retryable data
      const doubleFeePerGas = maxFeePerGas.eq(
        RetryableDataTools.ErrorTriggeringParams.maxFeePerGas
      )
        ? RetryableDataTools.ErrorTriggeringParams.maxFeePerGas.mul(2)
        : maxFeePerGas
      const setTokenDeposit = setTokenGas.gasLimit
        .mul(doubleFeePerGas)
        .add(setTokenGas.maxSubmissionCost)
      const setGatewayDeposit = setGatewayGas.gasLimit
        .mul(doubleFeePerGas)
        .add(setGatewayGas.maxSubmissionCost)

<<<<<<< HEAD
      const data = parentToken.interface.encodeFunctionData(
        'registerTokenOnL2',
        [
          childTokenAddress,
          setTokenGas.maxSubmissionCost,
          setGatewayGas.maxSubmissionCost,
          setTokenGas.gasLimit,
          setGatewayGas.gasLimit,
          doubleFeePerGas,
          scaleToNativeTokenDecimals({
            amount: setTokenDeposit,
            decimals: nativeTokenDecimals,
          }),
          scaleToNativeTokenDecimals({
            amount: setGatewayDeposit,
            decimals: nativeTokenDecimals,
          }),
          parentSenderAddress,
        ]
      )
=======
      const data = l1Token.interface.encodeFunctionData('registerTokenOnL2', [
        l2TokenAddress,
        setTokenGas.maxSubmissionCost,
        setGatewayGas.maxSubmissionCost,
        setTokenGas.gasLimit,
        setGatewayGas.gasLimit,
        doubleFeePerGas,
        scaleFrom18DecimalsToNativeTokenDecimals({
          amount: setTokenDeposit,
          decimals: nativeTokenDecimals,
        }),
        scaleFrom18DecimalsToNativeTokenDecimals({
          amount: setGatewayDeposit,
          decimals: nativeTokenDecimals,
        }),
        l1SenderAddress,
      ])
>>>>>>> 30b3c577

      return {
        data,
        value: this.nativeTokenIsEth
          ? setTokenDeposit.add(setGatewayDeposit)
          : BigNumber.from(0),
        to: parentToken.address,
        from,
      }
    }

    const gEstimator = new ParentToChildMessageGasEstimator(childProvider)
    const setTokenEstimates2 = await gEstimator.populateFunctionParams(
      (params: OmitTyped<ParentToChildMessageGasParams, 'deposit'>) =>
        encodeFuncData(
          {
            gasLimit: params.gasLimit,
            maxSubmissionCost: params.maxSubmissionCost,
          },
          {
            gasLimit: RetryableDataTools.ErrorTriggeringParams.gasLimit,
            maxSubmissionCost: BigNumber.from(1),
          },
          params.maxFeePerGas
        ),
      parentProvider
    )

    const setGatewayEstimates2 = await gEstimator.populateFunctionParams(
      (params: OmitTyped<ParentToChildMessageGasParams, 'deposit'>) =>
        encodeFuncData(
          {
            gasLimit: setTokenEstimates2.estimates.gasLimit,
            maxSubmissionCost: setTokenEstimates2.estimates.maxSubmissionCost,
          },
          {
            gasLimit: params.gasLimit,
            maxSubmissionCost: params.maxSubmissionCost,
          },
          params.maxFeePerGas
        ),
      parentProvider
    )

    const registerTx = await parentSigner.sendTransaction({
      to: parentToken.address,
      data: setGatewayEstimates2.data,
      value: setGatewayEstimates2.value,
    })

    return ParentTransactionReceipt.monkeyPatchWait(registerTx)
  }

  /**
   * Get all the gateway set events on the Parent gateway router
   * @param parentProvider The provider for the parent network
   * @param filter An object containing fromBlock and toBlock to filter events
   * @returns An array of GatewaySetEvent event arguments
   */
  public async getParentGatewaySetEvents(
    parentProvider: Provider,
    filter: { fromBlock: BlockTag; toBlock: BlockTag }
  ): Promise<EventArgs<GatewaySetEvent>[]> {
    await this.checkParentNetwork(parentProvider)

    const parentGatewayRouterAddress =
      this.childNetwork.tokenBridge.parentGatewayRouter
    const eventFetcher = new EventFetcher(parentProvider)
    return (
      await eventFetcher.getEvents(
        L1GatewayRouter__factory,
        t => t.filters.GatewaySet(),
        { ...filter, address: parentGatewayRouterAddress }
      )
    ).map(a => a.event)
  }

  /**
   * Get all the gateway set events on the child gateway router
   * @param childProvider The provider for the child network
   * @param filter An object containing fromBlock and toBlock to filter events
   * @param customNetworkChildGatewayRouter Optional address of the custom network child gateway router
   * @returns An array of GatewaySetEvent event arguments
   * @throws {ArbSdkError} If the network is custom and customNetworkChildGatewayRouter is not provided
   */
  public async getChildGatewaySetEvents(
    childProvider: Provider,
    filter: { fromBlock: BlockTag; toBlock: BlockTag },
    customNetworkChildGatewayRouter?: string
  ): Promise<EventArgs<GatewaySetEvent>[]> {
    if (this.childNetwork.isCustom && !customNetworkChildGatewayRouter) {
      throw new ArbSdkError(
        'Must supply customNetworkChildGatewayRouter for custom network '
      )
    }
    await this.checkChildNetwork(childProvider)

    const childGatewayRouterAddress =
      customNetworkChildGatewayRouter ||
      this.childNetwork.tokenBridge.childGatewayRouter

    const eventFetcher = new EventFetcher(childProvider)
    return (
      await eventFetcher.getEvents(
        L2GatewayRouter__factory,
        t => t.filters.GatewaySet(),
        { ...filter, address: childGatewayRouterAddress }
      )
    ).map(a => a.event)
  }

  /**
   * Register the provided token addresses against the provided gateways
   * @param parentSigner
   * @param childProvider
   * @param tokenGateways
   * @returns
   */
  public async setGateways(
    parentSigner: Signer,
    childProvider: Provider,
    tokenGateways: TokenAndGateway[],
    options?: GasOverrides
  ): Promise<ParentContractCallTransaction> {
    if (!SignerProviderUtils.signerHasProvider(parentSigner)) {
      throw new MissingProviderArbSdkError('parentSigner')
    }
    await this.checkParentNetwork(parentSigner)
    await this.checkChildNetwork(childProvider)

    const from = await parentSigner.getAddress()

    const parentGatewayRouter = L1GatewayRouter__factory.connect(
      this.childNetwork.tokenBridge.parentGatewayRouter,
      parentSigner
    )

    const setGatewaysFunc = (
      params: OmitTyped<ParentToChildMessageGasParams, 'deposit'>
    ) => {
      return {
        data: parentGatewayRouter.interface.encodeFunctionData('setGateways', [
          tokenGateways.map(tG => tG.tokenAddr),
          tokenGateways.map(tG => tG.gatewayAddr),
          params.gasLimit,
          params.maxFeePerGas,
          params.maxSubmissionCost,
        ]),
        from,
        value: params.gasLimit
          .mul(params.maxFeePerGas)
          .add(params.maxSubmissionCost),
        to: parentGatewayRouter.address,
      }
    }
    const gEstimator = new ParentToChildMessageGasEstimator(childProvider)
    const estimates = await gEstimator.populateFunctionParams(
      setGatewaysFunc,
      parentSigner.provider,
      options
    )

    const res = await parentSigner.sendTransaction({
      to: estimates.to,
      data: estimates.data,
      value: estimates.estimates.deposit,
    })

    return ParentTransactionReceipt.monkeyPatchContractCallWait(res)
  }
}<|MERGE_RESOLUTION|>--- conflicted
+++ resolved
@@ -1125,7 +1125,6 @@
         .mul(doubleFeePerGas)
         .add(setGatewayGas.maxSubmissionCost)
 
-<<<<<<< HEAD
       const data = parentToken.interface.encodeFunctionData(
         'registerTokenOnL2',
         [
@@ -1135,36 +1134,17 @@
           setTokenGas.gasLimit,
           setGatewayGas.gasLimit,
           doubleFeePerGas,
-          scaleToNativeTokenDecimals({
+          scaleFrom18DecimalsToNativeTokenDecimals({
             amount: setTokenDeposit,
             decimals: nativeTokenDecimals,
           }),
-          scaleToNativeTokenDecimals({
+          scaleFrom18DecimalsToNativeTokenDecimals({
             amount: setGatewayDeposit,
             decimals: nativeTokenDecimals,
           }),
           parentSenderAddress,
         ]
       )
-=======
-      const data = l1Token.interface.encodeFunctionData('registerTokenOnL2', [
-        l2TokenAddress,
-        setTokenGas.maxSubmissionCost,
-        setGatewayGas.maxSubmissionCost,
-        setTokenGas.gasLimit,
-        setGatewayGas.gasLimit,
-        doubleFeePerGas,
-        scaleFrom18DecimalsToNativeTokenDecimals({
-          amount: setTokenDeposit,
-          decimals: nativeTokenDecimals,
-        }),
-        scaleFrom18DecimalsToNativeTokenDecimals({
-          amount: setGatewayDeposit,
-          decimals: nativeTokenDecimals,
-        }),
-        l1SenderAddress,
-      ])
->>>>>>> 30b3c577
 
       return {
         data,
