--- conflicted
+++ resolved
@@ -23,11 +23,8 @@
 import { Provider } from '@ethersproject/abstract-provider'
 import { Signer } from '@ethersproject/abstract-signer'
 import { BigNumber } from '@ethersproject/bignumber'
-<<<<<<< HEAD
-=======
 import { BlockTag } from '@ethersproject/abstract-provider'
 
->>>>>>> ca2cfe4b
 import {
   ArbSys__factory,
   IOutbox__factory,
