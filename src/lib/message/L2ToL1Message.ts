/*
 * Copyright 2021, Offchain Labs, Inc.
 *
 * Licensed under the Apache License, Version 2.0 (the "License");
 * you may not use this file except in compliance with the License.
 * You may obtain a copy of the License at
 *
 *    http://www.apache.org/licenses/LICENSE-2.0
 *
 * Unless required by applicable law or agreed to in writing, software
 * distributed under the License is distributed on an "AS IS" BASIS,
 * WITHOUT WARRANTIES OR CONDITIONS OF ANY KIND, either express or implied.
 * See the License for the specific language governing permissions and
 * limitations under the License.
 */
/* eslint-env node */
'use strict'

import {
  ARB_SYS_ADDRESS,
  NODE_INTERFACE_ADDRESS,
} from '../dataEntities/constants'
import { Provider } from '@ethersproject/abstract-provider'
import { Signer } from '@ethersproject/abstract-signer'
import { BigNumber } from '@ethersproject/bignumber'
import { BlockTag } from '@ethersproject/abstract-provider'

import { ArbSys__factory } from '../abi/factories/ArbSys__factory'
import { IOutbox__factory } from '../abi/factories/IOutbox__factory'
import { Outbox__factory } from '../abi/factories/Outbox__factory'
import { RollupUserFacet__factory } from '../abi/factories/RollupUserFacet__factory'
import { Node__factory } from '../abi/factories/Node__factory'
import { NodeInterface__factory } from '../abi/factories/NodeInterface__factory'

import { L2ToL1TransactionEvent } from '../abi/ArbSys'
import { constants, Contract, ContractTransaction, ethers } from 'ethers'
import { EventFetcher } from '../utils/eventFetcher'
import { ArbTsError } from '../dataEntities/errors'
import {
  SignerProviderUtils,
  SignerOrProvider,
} from '../dataEntities/signerOrProvider'
import { wait } from '../utils/lib'
import { getL2Network } from '../dataEntities/networks'
import {
  AbiCoder,
  defaultAbiCoder,
  keccak256,
  solidityKeccak256,
} from 'ethers/lib/utils'

export interface MessageBatchProofInfo {
  /**
   * Merkle proof of message inclusion in outbox entry
   */
  proof: string[]

  /**
   * Merkle path to message
   */
  path: BigNumber

  /**
   * Sender of original message (i.e., caller of ArbSys.sendTxToL1)
   */
  l2Sender: string

  /**
   * Destination address for L1 contract call
   */
  l1Dest: string

  /**
   * L2 block number at which sendTxToL1 call was made
   */
  l2Block: BigNumber

  /**
   * L1 block number at which sendTxToL1 call was made
   */
  l1Block: BigNumber

  /**
   * L2 Timestamp at which sendTxToL1 call was made
   */
  timestamp: BigNumber

  /**
   * Value in L1 message in wei
   */
  amount: BigNumber

  /**
   * ABI-encoded L1 message data
   */
  calldataForL1: string
}

export enum L2ToL1MessageStatus {
  /**
   * No corresponding L2ToL1Event emitted
   */
  NOT_FOUND,
  /**
   * ArbSys.sendTxToL1 called, but assertion not yet confirmed
   */
  UNCONFIRMED,
  /**
   * Assertion for outgoing message confirmed, but message not yet executed
   */
  CONFIRMED,
  /**
   * Outgoing message executed (terminal state)
   */
  EXECUTED,
}

// CHRIS: TODO: delete later when we have the proper event
export type L2ToL1Event = {
  caller: string
  destination: string
  hash: BigNumber
  position: BigNumber
  indexInBatch: BigNumber
  arbBlockNum: BigNumber
  ethBlockNum: BigNumber
  timestamp: BigNumber
  callvalue: BigNumber
  data: string
}

/**
 * Conditional type for Signer or Provider. If T is of type Provider
 * then L2ToL1MessageReaderOrWriter<T> will be of type L2ToL1MessageReader.
 * If T is of type Signer then L2ToL1MessageReaderOrWriter<T> will be of
 * type L2ToL1MessageWriter.
 */
export type L2ToL1MessageReaderOrWriter<
  T extends SignerOrProvider
> = T extends Provider ? L2ToL1MessageReader : L2ToL1MessageWriter

export class L2ToL1Message {
  // CHRIS: TODO: docs on these - update the constructor
  protected constructor(
    // CHRIS: TODO: update these params
    public readonly event: L2ToL1Event
  ) {}

  public static fromEvent<T extends SignerOrProvider>(
    l1SignerOrProvider: T,
    outboxAddress: string,
    event: L2ToL1Event
  ): L2ToL1MessageReaderOrWriter<T>
  public static fromEvent<T extends SignerOrProvider>(
    l1SignerOrProvider: T,
    outboxAddress: string,
    event: L2ToL1Event
  ): L2ToL1MessageReader | L2ToL1MessageWriter {
    return SignerProviderUtils.isSigner(l1SignerOrProvider)
      ? new L2ToL1MessageWriter(l1SignerOrProvider, outboxAddress, event)
      : new L2ToL1MessageReader(l1SignerOrProvider, outboxAddress, event)
  }

  public static async getL2ToL1MessageLogs(
    l2Provider: Provider,
    filter: { fromBlock: BlockTag; toBlock: BlockTag },
    batchNumber?: BigNumber,
    destination?: string,
    uniqueId?: BigNumber,
    indexInBatch?: BigNumber
  ): Promise<L2ToL1TransactionEvent['args'][]> {
    const eventFetcher = new EventFetcher(l2Provider)
    const events = (
      await eventFetcher.getEvents(
        ARB_SYS_ADDRESS,
        ArbSys__factory,
        t =>
          t.filters.L2ToL1Transaction(null, destination, uniqueId, batchNumber),
        filter
      )
    ).map(l => l.event)

    if (indexInBatch) {
      const indexItems = events.filter(b => b.indexInBatch.eq(indexInBatch))
      if (indexItems.length === 1) {
        return indexItems
      } else if (indexItems.length > 1) {
        throw new ArbTsError('More than one indexed item found in batch.')
      } else return []
    } else return events
  }
}

/**
 * Provides read-only access for l2-to-l1-messages
 */
export class L2ToL1MessageReader extends L2ToL1Message {
  // CHRIS: TODO: shouldnt be public
  public sendRootHash?: string
  public sendRootSize?: BigNumber

  constructor(
    protected readonly l1Provider: Provider,
    protected readonly outboxAddress: string,
    event: L2ToL1Event
  ) {
    super(event)
  }

  public async getOutboxProof(l2Provider: Provider) {
    await this.updateSendRoot(this.l1Provider, l2Provider)
    // CHRIS: TODO: update to proper error message
    if (!this.sendRootSize)
      throw new ArbTsError('Node not confirmed, cannot get proof.')

    // CHRIS: TODO: proper ABI
    const nodeInterface = new ethers.Contract(
      NODE_INTERFACE_ADDRESS,
      [
        'function constructOutboxProof(uint64 size, uint64 leaf) external view returns (bytes32 sendAtLeaf, bytes32 rootAtSize, bytes32[] memory proof)',
      ],
      l2Provider
    )

    const outboxProofParams = await nodeInterface.callStatic[
      'constructOutboxProof'
    ](
      
      this.sendRootSize.toNumber(),
      this.event.position.toNumber()
    )


    // CHRIS: TODO: check these from the return vals
    // this.event.hash,
    //   this.sendRootHash,
    // console.log(outboxProofParams)

    return outboxProofParams['proof'] as string[]
  }

  /**
   * Get the status of this message
   * In order to check if the message has been executed proof info must be provided.
   * @returns
   */
  public async status(l2Provider: Provider): Promise<L2ToL1MessageStatus> {
    // CHRIS: TODO: this is quite an ugly way to do this
    await this.updateSendRoot(this.l1Provider, l2Provider)
    if (!this.sendRootHash) return L2ToL1MessageStatus.UNCONFIRMED

    const outbox = new Contract(
      this.outboxAddress,
      [
        'function executeTransaction(bytes32[] calldata proof, uint256 index, address l2Sender, address to, uint256 l2Block, uint256 l1Block, uint256 l2Timestamp, uint256 value, bytes calldata data) public',
        'function spent(uint256) public view returns(bool)',
        'function roots(bytes32) public view returns(bytes32)',
      ],
      this.l1Provider
    )

    const spent = await outbox['spent'](this.event.position)
    return spent ? L2ToL1MessageStatus.EXECUTED : L2ToL1MessageStatus.CONFIRMED
  }

  // CHRIS: TODO: tidy up this function - it's also very inefficient
  private async updateSendRoot(l1Provider: Provider, l2Provider: Provider) {
    if (this.sendRootHash) return

    const l2Network = await getL2Network(l2Provider)

    const rollup = new Contract(
      l2Network.ethBridge.rollup,
      [
        'function latestConfirmed() public view returns (uint64)',
        'event NodeConfirmed(uint64 indexed nodeNum, bytes32 blockHash, bytes32 sendRoot)',
      ],
      l1Provider
    )

    // CHRIS: TODO: could confirm in between these calls
    const latestConfirmedNode = await rollup['latestConfirmed']()
    const currentBlock = await l1Provider.getBlockNumber()

    // now get the block hash and sendroot for that node
    const logs = await l1Provider.getLogs({
      address: rollup.address,
      fromBlock: Math.max(
        // CHRIS: TODO: either a constant or think about removing this -it's 4 weeks
        currentBlock - Math.floor((4 * 7 * 24 * 60 * 60) / 14),
        0
      ),
      toBlock: 'latest',
      topics: rollup.interface.encodeFilterTopics(
        rollup.interface.getEvent('NodeConfirmed'),
        [latestConfirmedNode]
      ),
    })

    if (logs.length !== 1) throw new Error('missing logs')

    const parsedLog = (rollup.interface.parseLog(logs[0]).args as unknown) as {
      nodeNum: BigNumber
      sendRoot: string
      blockHash: string
    }

    const l2Block = await (l2Provider! as ethers.providers.JsonRpcProvider).send(
      'eth_getBlockByHash',
      [parsedLog.blockHash, false]
    )
    if (l2Block['sendRoot'] !== parsedLog.sendRoot) {
      console.log(l2Block['sendRoot'], parsedLog.sendRoot)
      throw new Error('send roots')
    }

    const sendRootSize = BigNumber.from(l2Block['sendCount'])
    if (sendRootSize.gt(this.event.position)) {
      this.sendRootSize = sendRootSize
      this.sendRootHash = parsedLog.sendRoot
    }
  }

  /**
   * Waits until the outbox entry has been created, and will not return until it has been.
   * WARNING: Outbox entries are only created when the corresponding node is confirmed. Which
   * can take 1 week+, so waiting here could be a very long operation.
   * @param retryDelay
   * @returns
   */
  public async waitUntilReadyToExecute(
    l2Provider: Provider,
    retryDelay = 500
  ): Promise<void> {
    const status = await this.status(l2Provider)
    if (
      status === L2ToL1MessageStatus.CONFIRMED ||
      status === L2ToL1MessageStatus.EXECUTED
    ) {
      return
    } else {
      await wait(retryDelay)
      await this.waitUntilReadyToExecute(l2Provider, retryDelay)
    }
  }

  /**
   * Estimates the L1 block number in which this L2 to L1 tx will be available for execution
   * @param l2Provider
   * @returns expected L1 block number where the L2 to L1 message will be executable
   */
  public async getFirstExecutableBlock(
    l2Provider: Provider
  ): Promise<BigNumber> {
<<<<<<< HEAD
    throw new ArbTsError("getFirstExecutableBlock not implemented")
    /*
    // 60seconds * 60 minutes * 24hrs * 8 days
    const EIGHT_DAYS_IN_BLOCKS =
      (60 * 60 * 24 * 8) / (await getL1Network(this.l1Provider)).blockTime
=======
>>>>>>> b7aca9bf
    // expected number of L1 blocks that it takes for an L2 tx to be included in a L1 assertion
    const ASSERTION_CREATED_PADDING = 50
    // expected number of L1 blocks that it takes for a validator to confirm an L1 block after the node deadline is passed
    const ASSERTION_CONFIRMED_PADDING = 20

    // TODO: create version that queries multiple L2 to L1 txs, so a single multicall can make all requests
    // we assume the L2 to L1 tx is valid, but we could check that on the constructor that the L2 to L1 msg is valid
    const network = await getL2Network(l2Provider)

    // TODO: use IRollupUser interface instead
    const rollup = RollupUserFacet__factory.connect(
      network.ethBridge.rollup,
      this.l1Provider
    )

    const proof = await this.tryGetProof(l2Provider)
    // here we assume the L2 to L1 tx is actually valid, so the user needs to wait the max time.
    if (proof === null)
      return BigNumber.from(network.confirmPeriodBlocks)
        .add(ASSERTION_CREATED_PADDING)
        .add(ASSERTION_CONFIRMED_PADDING)
    // we can't check if the L2 to L1 tx isSpent on the outbox, so we instead try executing it
    if (await this.hasExecuted(proof)) return BigNumber.from(0)
    const latestBlock = await this.l1Provider.getBlockNumber()

    const eventFetcher = new EventFetcher(this.l1Provider)

    const events = (
      await eventFetcher.getEvents(
        network.ethBridge.rollup,
        RollupUserFacet__factory,
        t => t.filters.NodeCreated(),
        {
          // ~40k blocks with a 15sec blocktime and 8days confirmPeriodBlocks
          fromBlock:
            latestBlock -
            BigNumber.from(network.confirmPeriodBlocks)
              .add(ASSERTION_CONFIRMED_PADDING)
              .toNumber(),
          toBlock: latestBlock,
        }
      )
    )
      .map(e => e.event)
      .filter(e => {
        const afterSendCount = e.assertionIntFields[1][2]
        return BigNumber.from(afterSendCount).gte(this.batchNumber)
      })
      .sort((a, b) => {
        return (
          BigNumber.from(a.assertionIntFields[1][2]).toNumber() -
          BigNumber.from(b.assertionIntFields[1][2]).toNumber()
        )
      })

    if (events.length > 0) throw new ArbTsError('No NodeCreated events found')
    const rollupNode = await rollup.callStatic.getNode(events[0].nodeNum)
    const node = Node__factory.connect(rollupNode, this.l1Provider)
    return node
      .deadlineBlock()
      .then(blockNum => blockNum.add(ASSERTION_CONFIRMED_PADDING))
    */
  }
}

/**
 * Provides read and write access for l2-to-l1-messages
 */
export class L2ToL1MessageWriter extends L2ToL1MessageReader {
  constructor(
    private readonly l1Signer: Signer,
    outboxAddress: string,
    event: L2ToL1Event
  ) {
    super(l1Signer.provider!, outboxAddress, event)
  }

  /**
   * Executes the L2ToL1Message on L1.
   * Will throw an error if the outbox entry has not been created, which happens when the
   * corresponding assertion is confirmed.
   * @returns
   */
  public async execute(l2Provider: Provider): Promise<ContractTransaction> {
    const status = await this.status(l2Provider)
    if (status !== L2ToL1MessageStatus.CONFIRMED) {
      throw new ArbTsError(
        `Cannot execute message. Status is: ${status} but must be ${L2ToL1MessageStatus.CONFIRMED}.`
      )
    }
    const proof = await this.getOutboxProof(l2Provider)

    // CHRIS: TODO: proper ABI throughout this file - search for new Contract and new Interface?
    const outbox = new Contract(
      this.outboxAddress,
      [
        'function executeTransaction(bytes32[] calldata proof,   uint256 index,   address l2Sender,   address to,   uint256 l2Block,   uint256 l1Block,   uint256 l2Timestamp,   uint256 value,   bytes calldata data) public',
        'function spent(uint256) public view returns(bool)',
        'function roots(bytes32) public view returns(bytes32)',
        'function calculateMerkleRoot(    bytes32[] memory proof,    uint256 path,    bytes32 item) public pure returns (bytes32)',
        'error ProofTooLong(uint256 proofLength)',
        'error PathNotMinimal(uint256 index, uint256 maxIndex)',
        'error UnknownRoot(bytes32 root)',
        'error AlreadySpent(uint256 index)',
        'error BridgeCallFailed()',
        'function calculateItemHash(    address l2Sender,    address to,    uint256 l2Block,    uint256 l1Block,    uint256 l2Timestamp,    uint256 value,    bytes calldata data) public pure returns (bytes32)',
      ],
      this.l1Signer
    )

    // CHRIS: TODO: provide gas override options?
    return await outbox['executeTransaction'](
      proof,
      this.event.position,
      this.event.caller,
      this.event.destination,
      this.event.arbBlockNum,
      this.event.ethBlockNum,
      this.event.timestamp,
      this.event.callvalue,
      this.event.data
    )
  }
}<|MERGE_RESOLUTION|>--- conflicted
+++ resolved
@@ -352,14 +352,8 @@
   public async getFirstExecutableBlock(
     l2Provider: Provider
   ): Promise<BigNumber> {
-<<<<<<< HEAD
     throw new ArbTsError("getFirstExecutableBlock not implemented")
     /*
-    // 60seconds * 60 minutes * 24hrs * 8 days
-    const EIGHT_DAYS_IN_BLOCKS =
-      (60 * 60 * 24 * 8) / (await getL1Network(this.l1Provider)).blockTime
-=======
->>>>>>> b7aca9bf
     // expected number of L1 blocks that it takes for an L2 tx to be included in a L1 assertion
     const ASSERTION_CREATED_PADDING = 50
     // expected number of L1 blocks that it takes for a validator to confirm an L1 block after the node deadline is passed
