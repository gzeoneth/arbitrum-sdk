--- conflicted
+++ resolved
@@ -31,14 +31,10 @@
   SignerOrProvider,
 } from '../dataEntities/signerOrProvider'
 import { ArbTsError } from '../dataEntities/errors'
-<<<<<<< HEAD
 import { ethers, Overrides } from 'ethers'
-import * as arbLib from '../utils/lib'
 import { Address } from '../dataEntities/address'
 import { L2TransactionReceipt } from './L2Transaction'
-=======
 import { hexDataSlice, defaultAbiCoder } from 'ethers/lib/utils'
->>>>>>> 3fcbe5c9
 
 export enum L2TxnType {
   L2_TX = 0,
@@ -314,8 +310,9 @@
     // it can also return 0 if the ticket l2Tx does not exist
     return currentTimestamp.gte(timeoutTimestamp)
   }
-  /**
-   * Get and format inputs provided in calldata for retryable messsage (message type 9)
+  
+  /**
+   * Parse the calldata of the retryable transaction associated with this L1ToL2Message
    */
   public async getInputs(): Promise<L1toL2MessageInputs> {
     const txData = (
