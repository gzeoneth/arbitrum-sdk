/*
 * Copyright 2019-2021, Offchain Labs, Inc.
 *
 * Licensed under the Apache License, Version 2.0 (the "License");
 * you may not use this file except in compliance with the License.
 * You may obtain a copy of the License at
 *
 *    http://www.apache.org/licenses/LICENSE-2.0
 *
 * Unless required by applicable law or agreed to in writing, software
 * distributed under the License is distributed on an "AS IS" BASIS,
 * WITHOUT WARRANTIES OR CONDITIONS OF ANY KIND, either express or implied.
 * See the License for the specific language governing permissions and
 * limitations under the License.
 */
/* eslint-env node */
'use strict'

export {
  EthL1L3Bridger,
  EthL1L3DepositStatus,
  EthL1L3DepositRequestParams,
  Erc20L1L3Bridger,
  Erc20L1L3DepositStatus,
  Erc20L1L3DepositRequestParams,
  Erc20L1L3DepositRequestRetryableOverrides,
  GetL1L3DepositStatusParams,
} from './lib/assetBridger/l1l3Bridger'
export { EthBridger } from './lib/assetBridger/ethBridger'
export { Erc20Bridger } from './lib/assetBridger/erc20Bridger'
export {
  ChildTransactionReceipt,
  ChildContractTransaction,
} from './lib/message/ChildTransaction'
export {
  ChildToParentMessage,
  ChildToParentMessageWriter,
  ChildToParentMessageReader,
  ChildToParentMessageReaderOrWriter,
  ChildToParentTransactionEvent,
} from './lib/message/ChildToParentMessage'
export {
  ParentEthDepositTransaction,
  ParentEthDepositTransactionReceipt,
  ParentContractCallTransaction,
  ParentContractCallTransactionReceipt,
  ParentContractTransaction,
  ParentTransactionReceipt,
} from './lib/message/ParentTransaction'
export {
  EthDepositMessage,
  EthDepositMessageStatus,
  EthDepositMessageWaitForStatusResult,
  ParentToChildMessage,
  ParentToChildMessageReader,
  ParentToChildMessageReaderClassic,
  ParentToChildMessageWriter,
  ParentToChildMessageStatus,
  ParentToChildMessageWaitForStatusResult,
} from './lib/message/ParentToChildMessage'
export { ParentToChildMessageGasEstimator } from './lib/message/ParentToChildMessageGasEstimator'
export { argSerializerConstructor } from './lib/utils/byte_serialize_params'
export { CallInput, MultiCaller } from './lib/utils/multicall'
export {
  ArbitrumNetwork,
  getArbitrumNetwork,
  getArbitrumNetworks,
  ArbitrumNetworkInformationFromRollup,
  getArbitrumNetworkInformationFromRollup,
  getChildrenForNetwork,
  registerCustomArbitrumNetwork,
  // deprecated, but here for backwards compatibility
  L2Network,
  L2NetworkTokenBridge,
  mapL2NetworkToArbitrumNetwork,
  mapL2NetworkTokenBridgeToTokenBridge,
} from './lib/dataEntities/networks'
export { InboxTools } from './lib/inbox/inbox'
export { EventFetcher } from './lib/utils/eventFetcher'
export { ArbitrumProvider } from './lib/utils/arbProvider'
export * as constants from './lib/dataEntities/constants'
export {
  ChildToParentMessageStatus,
  RetryableMessageParams,
} from './lib/dataEntities/message'
export {
  RetryableData,
  RetryableDataTools,
} from './lib/dataEntities/retryableData'
<<<<<<< HEAD
export { EventArgs } from './lib/dataEntities/event'
export { Address } from './lib/dataEntities/address'
export {
  ParentToChildTransactionRequest,
  isParentToChildTransactionRequest,
  ChildToParentTransactionRequest,
  isChildToParentTransactionRequest,
} from './lib/dataEntities/transactionRequest'
=======

export { Address } from './lib/dataEntities/address'
export {
  scaleFrom18DecimalsToNativeTokenDecimals,
  scaleFromNativeTokenDecimalsTo18Decimals,
} from './lib/utils/lib'
>>>>>>> 30b3c577
<|MERGE_RESOLUTION|>--- conflicted
+++ resolved
@@ -87,7 +87,6 @@
   RetryableData,
   RetryableDataTools,
 } from './lib/dataEntities/retryableData'
-<<<<<<< HEAD
 export { EventArgs } from './lib/dataEntities/event'
 export { Address } from './lib/dataEntities/address'
 export {
@@ -96,11 +95,7 @@
   ChildToParentTransactionRequest,
   isChildToParentTransactionRequest,
 } from './lib/dataEntities/transactionRequest'
-=======
-
-export { Address } from './lib/dataEntities/address'
 export {
   scaleFrom18DecimalsToNativeTokenDecimals,
   scaleFromNativeTokenDecimalsTo18Decimals,
-} from './lib/utils/lib'
->>>>>>> 30b3c577
+} from './lib/utils/lib'