import { expect } from 'chai'
import {
  resetNetworksToDefault,
  registerCustomArbitrumNetwork,
  getArbitrumNetwork,
  l2Networks as arbitrumNetworks,
  getChildrenForNetwork,
  isParentNetwork,
  getMulticallAddress,
} from '../../src/lib/dataEntities/networks'

const ethereumMainnetChainId = 1
const arbitrumOneChainId = 42161

const mockL2ChainId = 222222
const mockL3ChainId = 99999999

describe('Networks', async () => {
  beforeEach(async () => {
    resetNetworksToDefault()
  })

  describe('adding networks', () => {
    it('adds a custom L2 network', async function () {
      const arbitrumOne = await getArbitrumNetwork(arbitrumOneChainId)

      const customArbitrumNetwork = {
        ...arbitrumOne,
        chainId: mockL2ChainId,
        parentChainId: ethereumMainnetChainId,
        isArbitrum: true,
        isCustom: true,
      } as const

      registerCustomArbitrumNetwork(customArbitrumNetwork)

      expect(await getArbitrumNetwork(mockL2ChainId)).to.be.ok

      // assert network has correct parent
      const arbitrumNetwork = await getArbitrumNetwork(
        customArbitrumNetwork.chainId
      )
      expect(arbitrumNetwork.parentChainId).to.equal(ethereumMainnetChainId)
    })

    it('adds a custom L3 network', async function () {
      const arbitrumOne = await getArbitrumNetwork(arbitrumOneChainId)

      const customArbitrumNetwork = {
        ...arbitrumOne,
        chainId: mockL3ChainId,
        parentChainId: arbitrumOneChainId,
        isArbitrum: true,
        isCustom: true,
      } as const

      registerCustomArbitrumNetwork(customArbitrumNetwork)

      expect(await getArbitrumNetwork(mockL3ChainId)).to.be.ok

      // assert network has correct parent
      const l3Network = await getArbitrumNetwork(mockL3ChainId)
      expect(l3Network.parentChainId).to.equal(arbitrumOneChainId)
    })
  })

  describe('fetching networks', () => {
    it('successfully fetches an Arbitrum network with `getArbitrumNetwork`', async function () {
      const network = await getArbitrumNetwork(arbitrumOneChainId)
      expect(network.chainId).to.be.eq(arbitrumOneChainId)
    })

    it('fails to fetch a registered L1 network with `getArbitrumNetwork`', async function () {
      try {
        await getArbitrumNetwork(ethereumMainnetChainId)
      } catch (err) {
        // should fail
        expect(err).to.be.an('error')
        expect((err as Error).message).to.be.eq(
          `Unrecognized network ${ethereumMainnetChainId}.`
        )
      }
    })

    it('successfully fetches an L3 chain with `getArbitrumNetwork`', async function () {
      const arbitrumOne = await getArbitrumNetwork(arbitrumOneChainId)

      const customL3Network = {
        ...arbitrumOne,
        chainId: mockL3ChainId,
        parentChainId: arbitrumOneChainId,
        isArbitrum: true,
        isCustom: true,
      } as const

      registerCustomArbitrumNetwork(customL3Network)

      const l3Network = await getArbitrumNetwork(mockL3ChainId)
      expect(l3Network.chainId).to.be.eq(mockL3ChainId)
      // assert network has correct parent
      expect(l3Network.parentChainId).to.equal(arbitrumOneChainId)
    })

    it('fails to fetch an unrecognized L2/L3 network', async () => {
      const chainId = 9999

      try {
        await getArbitrumNetwork(chainId)
      } catch (err) {
        expect(err).to.be.instanceOf(Error)
        expect((err as Error).message).to.be.eq(
          `Unrecognized network ${chainId}.`
        )
      }
    })
  })

  describe('returns correct networks', () => {
    // todo: this could be a snapshot test
    it('returns correct Arbitrum networks', () => {
      const arbitrumNetworksEntries = Object.entries(arbitrumNetworks)
      const arbitrumNetworksKeys = arbitrumNetworksEntries.map(([key]) => key)

      const expected = [42161, 42170, 421614, 23011913]
        //
        .map(id => id.toString())

      expect(arbitrumNetworksKeys).to.have.length(expected.length)
      expect(arbitrumNetworksKeys).to.have.members(expected)
    })
  })

  describe('getChildrenForNetwork', () => {
    it('returns correct children for ethereum mainnet', () => {
      const children = getChildrenForNetwork(1).map(c => c.chainId)
      expect(children).to.have.members([42161, 42170])
    })

    it('returns correct children for arbitrum one', () => {
      const children = getChildrenForNetwork(42161).map(c => c.chainId)
      expect(children).to.have.members([])
    })

    it('returns correct children for arbitrum nova', () => {
      const children = getChildrenForNetwork(42170).map(c => c.chainId)
      expect(children).to.have.members([])
    })

    it('returns correct children for sepolia', () => {
      const children = getChildrenForNetwork(11155111).map(c => c.chainId)
      expect(children).to.have.members([421614])
    })

    it('returns correct children for arbitrum sepolia', () => {
      const children = getChildrenForNetwork(421614).map(c => c.chainId)
      expect(children).to.have.members([23011913])
    })
  })

  describe('isParentNetwork', () => {
    it('returns correct value for ethereum mainnet', () => {
      expect(isParentNetwork(1)).to.equal(true)
    })

    it('returns correct value for arbitrum one', () => {
      expect(isParentNetwork(42161)).to.equal(false)
    })

    it('returns correct value for arbitrum nova', () => {
      expect(isParentNetwork(42170)).to.equal(false)
    })

    it('returns correct value for sepolia', () => {
      expect(isParentNetwork(11155111)).to.equal(true)
    })

    it('returns correct value for arbitrum sepolia', () => {
      expect(isParentNetwork(421614)).to.equal(true)
    })
  })

  describe('getMulticallAddress', () => {
    it('returns correct value for ethereum mainnet', async () => {
      const multicall = await getMulticallAddress(1)
      expect(multicall).to.equal('0x5ba1e12693dc8f9c48aad8770482f4739beed696')
    })

    it('returns correct value for arbitrum one', async () => {
      const multicall = await getMulticallAddress(42161)
      expect(multicall).to.equal('0x842eC2c7D803033Edf55E478F461FC547Bc54EB2')
    })

    it('returns correct value for arbitrum nova', async () => {
      const multicall = await getMulticallAddress(42170)
      expect(multicall).to.equal('0x5e1eE626420A354BbC9a95FeA1BAd4492e3bcB86')
    })

<<<<<<< HEAD
    it('returns correct value for sepolia', async () => {
      const multicall = await getMulticallAddress(11155111)
      expect(multicall).to.equal('0xded9AD2E65F3c4315745dD915Dbe0A4Df61b2320')
    })
=======
      const expected = [42161, 42170, 421614, 23011913, 13331371]
        //
        .map(id => id.toString())
>>>>>>> 47ba17b8

    it('returns correct value for arbitrum sepolia', async () => {
      const multicall = await getMulticallAddress(421614)
      expect(multicall).to.equal('0xA115146782b7143fAdB3065D86eACB54c169d092')
    })
  })
})<|MERGE_RESOLUTION|>--- conflicted
+++ resolved
@@ -121,7 +121,7 @@
       const arbitrumNetworksEntries = Object.entries(arbitrumNetworks)
       const arbitrumNetworksKeys = arbitrumNetworksEntries.map(([key]) => key)
 
-      const expected = [42161, 42170, 421614, 23011913]
+      const expected = [42161, 42170, 421614, 23011913, 13331371]
         //
         .map(id => id.toString())
 
@@ -153,7 +153,7 @@
 
     it('returns correct children for arbitrum sepolia', () => {
       const children = getChildrenForNetwork(421614).map(c => c.chainId)
-      expect(children).to.have.members([23011913])
+      expect(children).to.have.members([13331371, 23011913])
     })
   })
 
@@ -195,16 +195,10 @@
       expect(multicall).to.equal('0x5e1eE626420A354BbC9a95FeA1BAd4492e3bcB86')
     })
 
-<<<<<<< HEAD
     it('returns correct value for sepolia', async () => {
       const multicall = await getMulticallAddress(11155111)
       expect(multicall).to.equal('0xded9AD2E65F3c4315745dD915Dbe0A4Df61b2320')
     })
-=======
-      const expected = [42161, 42170, 421614, 23011913, 13331371]
-        //
-        .map(id => id.toString())
->>>>>>> 47ba17b8
 
     it('returns correct value for arbitrum sepolia', async () => {
       const multicall = await getMulticallAddress(421614)
