--- conflicted
+++ resolved
@@ -104,13 +104,8 @@
   })
 
   const tx = await deployerWallet.sendTransaction({
-<<<<<<< HEAD
     to: await childSigner.getAddress(),
-    value: utils.parseEther('1'),
-=======
-    to: await l2Signer.getAddress(),
     value: utils.parseUnits('1', decimals),
->>>>>>> 647d341f
   })
   await tx.wait()
 }