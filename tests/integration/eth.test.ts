/*
 * Copyright 2021, Offchain Labs, Inc.
 *
 * Licensed under the Apache License, Version 2.0 (the "License");
 * you may not use this file except in compliance with the License.
 * You may obtain a copy of the License at
 *
 *    http://www.apache.org/licenses/LICENSE-2.0
 *
 * Unless required by applicable law or agreed to in writing, software
 * distributed under the License is distributed on an "AS IS" BASIS,
 * WITHOUT WARRANTIES OR CONDITIONS OF ANY KIND, either express or implied.
 * See the License for the specific language governing permissions and
 * limitations under the License.
 */
/* eslint-env node */
'use strict'

import { expect } from 'chai'
import dotenv from 'dotenv'

import { Wallet } from '@ethersproject/wallet'
import { parseEther } from '@ethersproject/units'
import { constants } from 'ethers'

import {
  fundParentSigner,
  fundChildSigner,
  mineUntilStop,
  prettyLog,
  skipIfMainnet,
} from './testHelpers'
import { ChildToParentMessage } from '../../src/lib/message/ChildToParentMessage'
import { ChildToParentMessageStatus } from '../../src/lib/dataEntities/message'
import { ChildTransactionReceipt } from '../../src/lib/message/ChildTransaction'
import { ParentToChildMessageStatus } from '../../src/lib/message/ParentToChildMessage'
import { testSetup } from '../../scripts/testSetup'
import { isArbitrumNetworkWithCustomFeeToken } from './custom-fee-token/customFeeTokenTestHelpers'
import { ERC20__factory } from '../../src/lib/abi/factories/ERC20__factory'
import { itOnlyWhenEth } from './custom-fee-token/mochaExtensions'
<<<<<<< HEAD
import { ParentTransactionReceipt } from '../../src'
=======
import { L1TransactionReceipt } from '../../src'
import {
  getNativeTokenDecimals,
  scaleToNativeTokenDecimals,
} from '../../src/lib/utils/lib'
import { parseUnits } from 'ethers/lib/utils'
>>>>>>> 647d341f

dotenv.config()

describe('Ether', async () => {
  beforeEach('skipIfMainnet', async function () {
    await skipIfMainnet(this)
  })

  it('transfers ether on l2', async () => {
    const { childSigner } = await testSetup()

    await fundChildSigner(childSigner)
    const randomAddress = Wallet.createRandom().address
    const amountToSend = parseEther('0.000005')

    const balanceBefore = await childSigner.provider!.getBalance(
      await childSigner.getAddress()
    )

    const rec = await (
      await childSigner.sendTransaction({
        to: randomAddress,
        value: amountToSend,
        maxFeePerGas: 15000000000,
        maxPriorityFeePerGas: 0,
      })
    ).wait()

    const balanceAfter = await childSigner.provider!.getBalance(
      await childSigner.getAddress()
    )
    const randomBalanceAfter = await childSigner.provider!.getBalance(
      randomAddress
    )
    expect(randomBalanceAfter.toString(), 'random address balance after').to.eq(
      amountToSend.toString()
    )
    expect(balanceAfter.toString(), 'l2 balance after').to.eq(
      balanceBefore
        .sub(rec.gasUsed.mul(rec.effectiveGasPrice))
        .sub(amountToSend)
        .toString()
    )
  })

  itOnlyWhenEth(
    '"EthBridger.approveGasToken" throws when eth is used as native/gas token',
    async () => {
      const { ethBridger, parentSigner } = await testSetup()

      try {
        await ethBridger.approveGasToken({ parentSigner })
        expect.fail(`"EthBridger.approveGasToken" should have thrown`)
      } catch (error: any) {
        expect(error.message).to.equal('chain uses ETH as its native/gas token')
      }
    }
  )

  it('deposits ether', async () => {
<<<<<<< HEAD
    const { ethBridger, parentSigner, childSigner } = await testSetup()
=======
    const { ethBridger, l1Signer, l1Provider, l2Network, l2Signer } =
      await testSetup()
    const decimals = await getNativeTokenDecimals({ l1Provider, l2Network })
>>>>>>> 647d341f

    await fundParentSigner(parentSigner)
    const inboxAddress = ethBridger.childNetwork.ethBridge.inbox

    const initialInboxBalance = await parentSigner.provider!.getBalance(
      inboxAddress
    )
    const amount = '0.0002'
    const ethToDeposit = parseUnits(amount, decimals)
    const res = await ethBridger.deposit({
      amount: ethToDeposit,
      parentSigner: parentSigner,
    })
    const rec = await res.wait()

    expect(rec.status).to.equal(1, 'eth deposit parent txn failed')
    const finalInboxBalance = await parentSigner.provider!.getBalance(
      inboxAddress
    )
    expect(
      initialInboxBalance.add(ethToDeposit).eq(finalInboxBalance),
      'balance failed to update after eth deposit'
    )

    const waitResult = await rec.waitForChildTransactionReceipt(
      childSigner.provider!
    )

    const parentToChildMessages = await rec.getEthDeposits(
      childSigner.provider!
    )
    expect(parentToChildMessages.length).to.eq(
      1,
      'failed to find 1 parent-to-child message'
    )
    const parentToChildMessage = parentToChildMessages[0]

<<<<<<< HEAD
    const walletAddress = await parentSigner.getAddress()
    expect(parentToChildMessage.to).to.eq(
      walletAddress,
      'message inputs value error'
=======
    const walletAddress = await l1Signer.getAddress()
    expect(l1ToL2Message.to).to.eq(walletAddress, 'message inputs value error')
    expect(l1ToL2Message.value.toString(), 'message inputs value error').to.eq(
      parseEther(amount).toString()
>>>>>>> 647d341f
    )
    expect(
      parentToChildMessage.value.toString(),
      'message inputs value error'
    ).to.eq(ethToDeposit.toString())

    prettyLog('childDepositTxHash: ' + waitResult.message.childTxHash)
    prettyLog('chain transaction found!')
    expect(waitResult.complete).to.eq(true, 'eth deposit not complete')
    expect(waitResult.childTxReceipt).to.exist
    expect(waitResult.childTxReceipt).to.not.be.null

<<<<<<< HEAD
    const testWalletChildEthBalance = await childSigner.getBalance()
    expect(testWalletChildEthBalance.toString(), 'final balance').to.eq(
      ethToDeposit.toString()
    )
  })

  it('deposits ether to a specific child address', async () => {
    const { ethBridger, parentSigner, childSigner } = await testSetup()
=======
    const testWalletL2EthBalance = await l2Signer.getBalance()
    expect(testWalletL2EthBalance.toString(), 'final balance').to.eq(
      parseEther(amount).toString()
    )
  })

  it('deposits ether to a specific L2 address', async function () {
    const { ethBridger, l1Signer, l1Provider, l2Network, l2Signer } =
      await testSetup()
    const decimals = await getNativeTokenDecimals({ l1Provider, l2Network })
>>>>>>> 647d341f

    await fundParentSigner(parentSigner)
    const inboxAddress = ethBridger.childNetwork.ethBridge.inbox
    const destWallet = Wallet.createRandom()

    const initialInboxBalance = await parentSigner.provider!.getBalance(
      inboxAddress
    )
    const amount = '0.0002'
    const ethToDeposit = parseUnits(amount, decimals)
    const res = await ethBridger.depositTo({
      amount: ethToDeposit,
      parentSigner: parentSigner,
      destinationAddress: destWallet.address,
      childProvider: childSigner.provider!,
    })
    const rec = await res.wait()

    expect(rec.status).to.equal(1, 'eth deposit L1 txn failed')
    const finalInboxBalance = await parentSigner.provider!.getBalance(
      inboxAddress
    )
    expect(
      initialInboxBalance.add(ethToDeposit).eq(finalInboxBalance),
      'balance failed to update after eth deposit'
    )

    const parentToChildMessages = await rec.getParentToChildMessages(
      childSigner.provider!
    )
    expect(parentToChildMessages.length).to.eq(
      1,
      'failed to find 1 parent-to-child message'
    )
    const parentToChildMessage = parentToChildMessages[0]

    expect(parentToChildMessage.messageData.destAddress).to.eq(
      destWallet.address,
      'message inputs value error'
    )
    expect(
      parentToChildMessage.messageData.l2CallValue.toString(),
      'message inputs value error'
    ).to.eq(parseEther(amount).toString())

    const retryableTicketResult = await parentToChildMessage.waitForStatus()
    expect(retryableTicketResult.status).to.eq(
      ParentToChildMessageStatus.REDEEMED,
      'Retryable ticket not redeemed'
    )

    const retryableTxReceipt =
      await childSigner.provider!.getTransactionReceipt(
        parentToChildMessage.retryableCreationId
      )
    expect(retryableTxReceipt).to.exist
    expect(retryableTxReceipt).to.not.be.null

    const childRetryableTxReceipt = new ChildTransactionReceipt(
      retryableTxReceipt
    )
    const ticketRedeemEvents =
      childRetryableTxReceipt.getRedeemScheduledEvents()
    expect(ticketRedeemEvents.length).to.eq(
      1,
      'failed finding the redeem event'
    )
    expect(ticketRedeemEvents[0].retryTxHash).to.exist
    expect(ticketRedeemEvents[0].retryTxHash).to.not.be.null

    const testWalletChildEthBalance = await childSigner.provider!.getBalance(
      destWallet.address
    )
<<<<<<< HEAD
    expect(testWalletChildEthBalance.toString(), 'final balance').to.eq(
      ethToDeposit.toString()
    )
  })

  it('deposit ether to a specific child address with manual redeem', async () => {
    const { ethBridger, parentSigner, childSigner } = await testSetup()
=======
    expect(testWalletL2EthBalance.toString(), 'final balance').to.eq(
      parseEther(amount).toString()
    )
  })

  it('deposit ether to a specific L2 address with manual redeem', async function () {
    const { ethBridger, l1Signer, l1Provider, l2Network, l2Signer } =
      await testSetup()
    const decimals = await getNativeTokenDecimals({ l1Provider, l2Network })
>>>>>>> 647d341f

    await fundParentSigner(parentSigner)
    const destWallet = Wallet.createRandom()

    const amount = '0.0002'
    const ethToDeposit = parseUnits(amount, decimals)
    const res = await ethBridger.depositTo({
      amount: ethToDeposit,
      parentSigner: parentSigner,
      destinationAddress: destWallet.address,
      childProvider: childSigner.provider!,
      retryableGasOverrides: {
        gasLimit: {
          // causes auto-redeem to fail which allows us to check balances before it happens
          base: constants.Zero,
        },
      },
    })
    const rec = await res.wait()
    const parentToChildMessages = await rec.getParentToChildMessages(
      childSigner.provider!
    )
    expect(parentToChildMessages.length).to.eq(
      1,
      'failed to find 1 parent-to-child message'
    )
    const parentToChildMessageReader = parentToChildMessages[0]

    const retryableTicketResult =
      await parentToChildMessageReader.waitForStatus()

    expect(retryableTicketResult.status).to.eq(
      ParentToChildMessageStatus.FUNDS_DEPOSITED_ON_CHILD,
      'unexpected status, expected auto-redeem to fail'
    )

    let testWalletChildEthBalance = await childSigner.provider!.getBalance(
      destWallet.address
    )

    expect(
      testWalletChildEthBalance.eq(constants.Zero),
      'balance before auto-redeem'
    ).to.be.true

    await fundChildSigner(childSigner)

    const parentTxHash = await parentSigner.provider!.getTransactionReceipt(
      res.hash
    )
    const parentTxReceipt = new ParentTransactionReceipt(parentTxHash)

    const parentToChildMessageWriter = (
      await parentTxReceipt.getParentToChildMessages(childSigner)
    )[0]

    await (await parentToChildMessageWriter.redeem()).wait()

    testWalletChildEthBalance = await childSigner.provider!.getBalance(
      destWallet.address
    )

    expect(
      testWalletChildEthBalance.toString(),
      'balance after manual redeem'
    ).to.eq(parseEther(amount).toString())
  })

  it('withdraw Ether transaction succeeds', async () => {
<<<<<<< HEAD
    const { childSigner, parentSigner, ethBridger } = await testSetup()
    await fundChildSigner(childSigner)
    await fundParentSigner(parentSigner)
=======
    const { l2Signer, l1Signer, l1Provider, l2Network, ethBridger } =
      await testSetup()
    await fundL2(l2Signer)
    await fundL1(l1Signer)
>>>>>>> 647d341f

    const ethToWithdraw = parseEther('0.00000002')
    const randomAddress = Wallet.createRandom().address

    const request = await ethBridger.getWithdrawalRequest({
      amount: ethToWithdraw,
      destinationAddress: randomAddress,
      from: await childSigner.getAddress(),
    })

    const l1GasEstimate = await request.estimateParentGasLimit(
      parentSigner.provider!
    )

    const withdrawEthRes = await ethBridger.withdraw({
      amount: ethToWithdraw,
      childSigner: childSigner,
      destinationAddress: randomAddress,
      from: await childSigner.getAddress(),
    })

    const withdrawEthRec = await withdrawEthRes.wait()

    expect(withdrawEthRec.status).to.equal(
      1,
      'initiate eth withdraw txn failed'
    )

    const withdrawMessage = (
      await withdrawEthRec.getChildToParentMessages(parentSigner)
    )[0]
    expect(
      withdrawMessage,
      'eth withdraw getWithdrawalsInL2Transaction query came back empty'
    ).to.exist

    const withdrawEvents = await ChildToParentMessage.getChildToParentEvents(
      childSigner.provider!,
      { fromBlock: withdrawEthRec.blockNumber, toBlock: 'latest' },
      undefined,
      randomAddress
    )

    expect(withdrawEvents.length).to.equal(
      1,
      'eth withdraw getL2ToL1EventData failed'
    )

    const messageStatus = await withdrawMessage.status(childSigner.provider!)
    expect(
      messageStatus,
      `eth withdraw status returned ${messageStatus}`
    ).to.be.eq(ChildToParentMessageStatus.UNCONFIRMED)

    // CHRIS: TODO: comment this back in when fixed in nitro
    // const actualFinalBalance = await childSigner.getBalance()
    // const expectedFinalBalance = initialBalance
    //   .sub(ethToWithdraw)
    //   .sub(withdrawEthRec.gasUsed.mul(withdrawEthRec.effectiveGasPrice))
    // expect(actualFinalBalance.toString(), 'L2 final balance').to.eq(
    //   expectedFinalBalance.toString()
    // )

    // run a miner whilst withdrawing
    const miner1 = Wallet.createRandom().connect(parentSigner.provider!)
    const miner2 = Wallet.createRandom().connect(childSigner.provider!)
    await fundParentSigner(miner1, parseEther('1'))
    await fundChildSigner(miner2, parseEther('1'))
    const state = { mining: true }
    await Promise.race([
      mineUntilStop(miner1, state),
      mineUntilStop(miner2, state),
      withdrawMessage.waitUntilReadyToExecute(childSigner.provider!),
    ])
    state.mining = false

    expect(
      await withdrawMessage.status(childSigner.provider!),
      'confirmed status'
    ).to.eq(ChildToParentMessageStatus.CONFIRMED)

    const execTx = await withdrawMessage.execute(childSigner.provider!)
    const execRec = await execTx.wait()

    expect(
      execRec.gasUsed.toNumber(),
      'Gas used greater than estimate'
    ).to.be.lessThan(l1GasEstimate.toNumber())

    expect(
      await withdrawMessage.status(childSigner.provider!),
      'executed status'
    ).to.eq(ChildToParentMessageStatus.EXECUTED)

<<<<<<< HEAD
    const finalRandomBalance = isArbitrumNetworkWithCustomFeeToken()
=======
    const decimals = await getNativeTokenDecimals({ l1Provider, l2Network })

    const finalRandomBalance = isL2NetworkWithCustomFeeToken()
>>>>>>> 647d341f
      ? await ERC20__factory.connect(
          ethBridger.nativeToken!,
          parentSigner.provider!
        ).balanceOf(randomAddress)
      : await parentSigner.provider!.getBalance(randomAddress)
    expect(finalRandomBalance.toString(), 'L1 final balance').to.eq(
      scaleToNativeTokenDecimals({ amount: ethToWithdraw, decimals }).toString()
    )
  })
})<|MERGE_RESOLUTION|>--- conflicted
+++ resolved
@@ -38,16 +38,12 @@
 import { isArbitrumNetworkWithCustomFeeToken } from './custom-fee-token/customFeeTokenTestHelpers'
 import { ERC20__factory } from '../../src/lib/abi/factories/ERC20__factory'
 import { itOnlyWhenEth } from './custom-fee-token/mochaExtensions'
-<<<<<<< HEAD
 import { ParentTransactionReceipt } from '../../src'
-=======
-import { L1TransactionReceipt } from '../../src'
 import {
   getNativeTokenDecimals,
   scaleToNativeTokenDecimals,
 } from '../../src/lib/utils/lib'
 import { parseUnits } from 'ethers/lib/utils'
->>>>>>> 647d341f
 
 dotenv.config()
 
@@ -108,13 +104,17 @@
   )
 
   it('deposits ether', async () => {
-<<<<<<< HEAD
-    const { ethBridger, parentSigner, childSigner } = await testSetup()
-=======
-    const { ethBridger, l1Signer, l1Provider, l2Network, l2Signer } =
-      await testSetup()
-    const decimals = await getNativeTokenDecimals({ l1Provider, l2Network })
->>>>>>> 647d341f
+    const {
+      ethBridger,
+      parentSigner,
+      parentProvider,
+      childChain,
+      childSigner,
+    } = await testSetup()
+    const decimals = await getNativeTokenDecimals({
+      l1Provider: parentProvider,
+      l2Network: childChain,
+    })
 
     await fundParentSigner(parentSigner)
     const inboxAddress = ethBridger.childNetwork.ethBridge.inbox
@@ -143,59 +143,43 @@
       childSigner.provider!
     )
 
-    const parentToChildMessages = await rec.getEthDeposits(
-      childSigner.provider!
-    )
-    expect(parentToChildMessages.length).to.eq(
-      1,
-      'failed to find 1 parent-to-child message'
-    )
-    const parentToChildMessage = parentToChildMessages[0]
-
-<<<<<<< HEAD
+    const l1ToL2Messages = await rec.getEthDeposits(childSigner.provider!)
+    expect(l1ToL2Messages.length).to.eq(1, 'failed to find 1 l1 to l2 message')
+    const l1ToL2Message = l1ToL2Messages[0]
+
     const walletAddress = await parentSigner.getAddress()
-    expect(parentToChildMessage.to).to.eq(
-      walletAddress,
-      'message inputs value error'
-=======
-    const walletAddress = await l1Signer.getAddress()
     expect(l1ToL2Message.to).to.eq(walletAddress, 'message inputs value error')
     expect(l1ToL2Message.value.toString(), 'message inputs value error').to.eq(
       parseEther(amount).toString()
->>>>>>> 647d341f
-    )
-    expect(
-      parentToChildMessage.value.toString(),
-      'message inputs value error'
-    ).to.eq(ethToDeposit.toString())
-
-    prettyLog('childDepositTxHash: ' + waitResult.message.childTxHash)
-    prettyLog('chain transaction found!')
-    expect(waitResult.complete).to.eq(true, 'eth deposit not complete')
-    expect(waitResult.childTxReceipt).to.exist
-    expect(waitResult.childTxReceipt).to.not.be.null
-
-<<<<<<< HEAD
-    const testWalletChildEthBalance = await childSigner.getBalance()
-    expect(testWalletChildEthBalance.toString(), 'final balance').to.eq(
-      ethToDeposit.toString()
-    )
-  })
-
-  it('deposits ether to a specific child address', async () => {
-    const { ethBridger, parentSigner, childSigner } = await testSetup()
-=======
-    const testWalletL2EthBalance = await l2Signer.getBalance()
+    )
+
+    const parentToChildMessages = await rec.getEthDeposits(
+      childSigner.provider!
+    )
+    expect(parentToChildMessages.length).to.eq(
+      1,
+      'failed to find 1 parent-to-child message'
+    )
+    const parentToChildMessage = parentToChildMessages[0]
+
+    const testWalletL2EthBalance = await childSigner.getBalance()
     expect(testWalletL2EthBalance.toString(), 'final balance').to.eq(
       parseEther(amount).toString()
     )
   })
 
   it('deposits ether to a specific L2 address', async function () {
-    const { ethBridger, l1Signer, l1Provider, l2Network, l2Signer } =
-      await testSetup()
-    const decimals = await getNativeTokenDecimals({ l1Provider, l2Network })
->>>>>>> 647d341f
+    const {
+      ethBridger,
+      parentSigner,
+      parentProvider,
+      childChain,
+      childSigner,
+    } = await testSetup()
+    const decimals = await getNativeTokenDecimals({
+      l1Provider: parentProvider,
+      l2Network: childChain,
+    })
 
     await fundParentSigner(parentSigner)
     const inboxAddress = ethBridger.childNetwork.ethBridge.inbox
@@ -269,25 +253,23 @@
     const testWalletChildEthBalance = await childSigner.provider!.getBalance(
       destWallet.address
     )
-<<<<<<< HEAD
     expect(testWalletChildEthBalance.toString(), 'final balance').to.eq(
-      ethToDeposit.toString()
-    )
-  })
-
-  it('deposit ether to a specific child address with manual redeem', async () => {
-    const { ethBridger, parentSigner, childSigner } = await testSetup()
-=======
-    expect(testWalletL2EthBalance.toString(), 'final balance').to.eq(
       parseEther(amount).toString()
     )
   })
 
   it('deposit ether to a specific L2 address with manual redeem', async function () {
-    const { ethBridger, l1Signer, l1Provider, l2Network, l2Signer } =
-      await testSetup()
-    const decimals = await getNativeTokenDecimals({ l1Provider, l2Network })
->>>>>>> 647d341f
+    const {
+      ethBridger,
+      parentSigner,
+      parentProvider,
+      childChain,
+      childSigner,
+    } = await testSetup()
+    const decimals = await getNativeTokenDecimals({
+      l1Provider: parentProvider,
+      l2Network: childChain,
+    })
 
     await fundParentSigner(parentSigner)
     const destWallet = Wallet.createRandom()
@@ -357,16 +339,15 @@
   })
 
   it('withdraw Ether transaction succeeds', async () => {
-<<<<<<< HEAD
-    const { childSigner, parentSigner, ethBridger } = await testSetup()
+    const {
+      childSigner,
+      childChain,
+      parentSigner,
+      parentProvider,
+      ethBridger,
+    } = await testSetup()
     await fundChildSigner(childSigner)
     await fundParentSigner(parentSigner)
-=======
-    const { l2Signer, l1Signer, l1Provider, l2Network, ethBridger } =
-      await testSetup()
-    await fundL2(l2Signer)
-    await fundL1(l1Signer)
->>>>>>> 647d341f
 
     const ethToWithdraw = parseEther('0.00000002')
     const randomAddress = Wallet.createRandom().address
@@ -461,13 +442,12 @@
       'executed status'
     ).to.eq(ChildToParentMessageStatus.EXECUTED)
 
-<<<<<<< HEAD
+    const decimals = await getNativeTokenDecimals({
+      l1Provider: parentProvider,
+      l2Network: childChain,
+    })
+
     const finalRandomBalance = isArbitrumNetworkWithCustomFeeToken()
-=======
-    const decimals = await getNativeTokenDecimals({ l1Provider, l2Network })
-
-    const finalRandomBalance = isL2NetworkWithCustomFeeToken()
->>>>>>> 647d341f
       ? await ERC20__factory.connect(
           ethBridger.nativeToken!,
           parentSigner.provider!
